{
  "framework": "nextjs",
  "buildCommand": "npm run build",
  "devCommand": "npm run dev",
  "installCommand": "npm install",
  "regions": ["iad1"],
  "git": {
<<<<<<< HEAD
    "deploymentEnabled": {
      "main": true
    }
=======
    "deploymentEnabled": false
>>>>>>> 14720fae
  },
  "env": {
    "NODE_ENV": "production"
  },
  "functions": {
    "src/app/api/**/*.ts": {
      "maxDuration": 30
    }
  },
  "headers": [
    {
      "source": "/api/(.*)",
      "headers": [
        { "key": "Access-Control-Allow-Origin", "value": "*" },
        { "key": "Access-Control-Allow-Methods", "value": "GET, POST, PUT, DELETE, OPTIONS" },
        { "key": "Access-Control-Allow-Headers", "value": "Content-Type, Authorization" }
      ]
    }
  ],
  "redirects": [
    {
      "source": "/dashboard/setup",
      "has": [
        {
          "type": "query",
          "key": "type",
          "value": "buyer"
        }
      ],
      "destination": "/buyer/register",
      "permanent": false
    },
    {
      "source": "/dashboard/setup",
      "has": [
        {
          "type": "query",
          "key": "type", 
          "value": "realtor"
        }
      ],
      "destination": "/realtor/setup",
      "permanent": false
    }
  ]
}<|MERGE_RESOLUTION|>--- conflicted
+++ resolved
@@ -5,13 +5,7 @@
   "installCommand": "npm install",
   "regions": ["iad1"],
   "git": {
-<<<<<<< HEAD
-    "deploymentEnabled": {
-      "main": true
-    }
-=======
     "deploymentEnabled": false
->>>>>>> 14720fae
   },
   "env": {
     "NODE_ENV": "production"
