<<<<<<< HEAD
import { cities, City } from './cities';

interface NearbyCity {
  name: string;
  state: string;
  distance: number;
}

/**
 * Ultra-fast nearby cities lookup with optimized distance calculation
 */
export async function getNearbyCitiesUltraFast(
  centerCity: string, 
  state: string, 
  radiusMiles: number
): Promise<NearbyCity[]> {
  const center = cities.find(c => 
    c.name.toLowerCase() === centerCity.toLowerCase() && 
    c.state.toLowerCase() === state.toLowerCase()
  );
  
  if (!center) {
    return [];
  }

  const nearbyCities: NearbyCity[] = [];
  const radiusSquared = radiusMiles * radiusMiles;
  
  // Pre-filter by approximate bounding box for performance
  const latRange = radiusMiles / 69; // Approximate miles per degree of latitude
  const lngRange = radiusMiles / (69 * Math.cos(center.lat * Math.PI / 180));
  
  for (const city of cities) {
    // Quick bounding box check
    if (Math.abs(city.lat - center.lat) <= latRange && 
        Math.abs(city.lng - center.lng) <= lngRange &&
        city.name !== centerCity) {
      
      // Precise distance calculation only for candidates
      const R = 3959;
      const dLat = (city.lat - center.lat) * Math.PI / 180;
      const dLng = (city.lng - center.lng) * Math.PI / 180;
      const a = 
        Math.sin(dLat/2) * Math.sin(dLat/2) +
        Math.cos(center.lat * Math.PI / 180) * Math.cos(city.lat * Math.PI / 180) * 
        Math.sin(dLng/2) * Math.sin(dLng/2);
      const c = 2 * Math.atan2(Math.sqrt(a), Math.sqrt(1-a));
      const distance = R * c;
      
      if (distance <= radiusMiles) {
        nearbyCities.push({
          name: city.name,
          state: city.state,
          distance
        });
      }
    }
  }
  
=======
// Comprehensive US Cities Database with coordinates for ALL STATES
interface ComprehensiveCity {
  name: string;
  state: string;
  stateCode: string;
  lat: number;
  lng: number;
  population?: number;
}

// Comprehensive cities database covering ALL US states and major cities
const comprehensiveCities: ComprehensiveCity[] = [
  // Tennessee cities - NOW INCLUDED
  { name: "Memphis", state: "Tennessee", stateCode: "TN", lat: 35.1495, lng: -90.0490, population: 651073 },
  { name: "Nashville", state: "Tennessee", stateCode: "TN", lat: 36.1627, lng: -86.7816, population: 689447 },
  { name: "Knoxville", state: "Tennessee", stateCode: "TN", lat: 35.9606, lng: -83.9207, population: 190740 },
  { name: "Chattanooga", state: "Tennessee", stateCode: "TN", lat: 35.0456, lng: -85.3097, population: 181099 },
  { name: "Clarksville", state: "Tennessee", stateCode: "TN", lat: 36.5298, lng: -87.3595, population: 166722 },
  { name: "Murfreesboro", state: "Tennessee", stateCode: "TN", lat: 35.8456, lng: -86.3903, population: 152769 },
  { name: "Franklin", state: "Tennessee", stateCode: "TN", lat: 35.9251, lng: -86.8689, population: 83454 },
  { name: "Jackson", state: "Tennessee", stateCode: "TN", lat: 35.6145, lng: -88.8140, population: 67685 },
  { name: "Johnson City", state: "Tennessee", stateCode: "TN", lat: 36.3134, lng: -82.3535, population: 71046 },
  { name: "Bartlett", state: "Tennessee", stateCode: "TN", lat: 35.2045, lng: -89.8737, population: 59252 },
  { name: "Collierville", state: "Tennessee", stateCode: "TN", lat: 35.0420, lng: -89.6645, population: 51324 },
  { name: "Germantown", state: "Tennessee", stateCode: "TN", lat: 35.0867, lng: -89.8101, population: 41333 },
  { name: "Millington", state: "Tennessee", stateCode: "TN", lat: 35.3412, lng: -89.8973, population: 10433 },
  { name: "Brentwood", state: "Tennessee", stateCode: "TN", lat: 35.9651, lng: -86.7828, population: 43454 },
  { name: "Hendersonville", state: "Tennessee", stateCode: "TN", lat: 36.3047, lng: -86.6200, population: 61753 },
  
  // Texas cities - ENHANCED
  { name: "Houston", state: "Texas", stateCode: "TX", lat: 29.7604, lng: -95.3698, population: 2304580 },
  { name: "San Antonio", state: "Texas", stateCode: "TX", lat: 29.4241, lng: -98.4936, population: 1547253 },
  { name: "Dallas", state: "Texas", stateCode: "TX", lat: 32.7767, lng: -96.7970, population: 1343573 },
  { name: "Austin", state: "Texas", stateCode: "TX", lat: 30.2672, lng: -97.7431, population: 978908 },
  { name: "Fort Worth", state: "Texas", stateCode: "TX", lat: 32.7555, lng: -97.3308, population: 918915 },
  { name: "Arlington", state: "Texas", stateCode: "TX", lat: 32.7357, lng: -97.1081, population: 398854 },
  { name: "Plano", state: "Texas", stateCode: "TX", lat: 33.0198, lng: -96.6989, population: 288061 },
  { name: "Irving", state: "Texas", stateCode: "TX", lat: 32.8140, lng: -96.9489, population: 247220 },
  { name: "Garland", state: "Texas", stateCode: "TX", lat: 32.9126, lng: -96.6389, population: 246018 },
  { name: "Frisco", state: "Texas", stateCode: "TX", lat: 33.1507, lng: -96.8236, population: 200509 },
  { name: "McKinney", state: "Texas", stateCode: "TX", lat: 33.1972, lng: -96.6397, population: 199177 },
  { name: "Grand Prairie", state: "Texas", stateCode: "TX", lat: 32.7460, lng: -96.9978, population: 196100 },
  { name: "Mesquite", state: "Texas", stateCode: "TX", lat: 32.7668, lng: -96.5992, population: 150108 },
  { name: "Carrollton", state: "Texas", stateCode: "TX", lat: 32.9537, lng: -96.8903, population: 139248 },
  { name: "Richardson", state: "Texas", stateCode: "TX", lat: 32.9483, lng: -96.7299, population: 121323 },
  { name: "Lewisville", state: "Texas", stateCode: "TX", lat: 33.0462, lng: -96.9942, population: 111822 },
  { name: "Allen", state: "Texas", stateCode: "TX", lat: 33.1032, lng: -96.6706, population: 105623 },
  { name: "Denton", state: "Texas", stateCode: "TX", lat: 33.2148, lng: -97.1331, population: 139869 },
  { name: "Cedar Hill", state: "Texas", stateCode: "TX", lat: 32.5882, lng: -96.9561, population: 48337 },
  { name: "DeSoto", state: "Texas", stateCode: "TX", lat: 32.5896, lng: -96.8570, population: 53658 },
  { name: "Duncanville", state: "Texas", stateCode: "TX", lat: 32.6518, lng: -96.9083, population: 39605 },
  { name: "Flower Mound", state: "Texas", stateCode: "TX", lat: 33.0143, lng: -97.0969, population: 78854 },
  { name: "Round Rock", state: "Texas", stateCode: "TX", lat: 30.5083, lng: -97.6789, population: 133372 },
  { name: "Cedar Park", state: "Texas", stateCode: "TX", lat: 30.5052, lng: -97.8203, population: 77595 },
  { name: "Pflugerville", state: "Texas", stateCode: "TX", lat: 30.4394, lng: -97.6200, population: 65191 },
  { name: "Leander", state: "Texas", stateCode: "TX", lat: 30.5788, lng: -97.8536, population: 67124 },
  
  // Dallas-Fort Worth Metroplex - COMPREHENSIVE (within 30 miles of Dallas)
  { name: "Addison", state: "Texas", stateCode: "TX", lat: 32.9618, lng: -96.8297, population: 16661 },
  { name: "Balch Springs", state: "Texas", stateCode: "TX", lat: 32.7284, lng: -96.6228, population: 25169 },
  { name: "Bedford", state: "Texas", stateCode: "TX", lat: 32.8440, lng: -97.1431, population: 49145 },
  { name: "Benbrook", state: "Texas", stateCode: "TX", lat: 32.6732, lng: -97.4606, population: 23337 },
  { name: "Burleson", state: "Texas", stateCode: "TX", lat: 32.5421, lng: -97.3208, population: 48716 },
  { name: "Cockrell Hill", state: "Texas", stateCode: "TX", lat: 32.7348, lng: -96.8889, population: 4348 },
  { name: "Colleyville", state: "Texas", stateCode: "TX", lat: 32.9090, lng: -97.1550, population: 26766 },
  { name: "Coppell", state: "Texas", stateCode: "TX", lat: 32.9546, lng: -97.0150, population: 42983 },
  { name: "Crowley", state: "Texas", stateCode: "TX", lat: 32.5790, lng: -97.3625, population: 19025 },
  { name: "Dalworthington Gardens", state: "Texas", stateCode: "TX", lat: 32.6959, lng: -97.1539, population: 2259 },
  { name: "DeSoto", state: "Texas", stateCode: "TX", lat: 32.5896, lng: -96.8570, population: 53658 },
  { name: "Duncanville", state: "Texas", stateCode: "TX", lat: 32.6518, lng: -96.9083, population: 39605 },
  { name: "Euless", state: "Texas", stateCode: "TX", lat: 32.8371, lng: -97.0819, population: 60994 },
  { name: "Farmers Branch", state: "Texas", stateCode: "TX", lat: 32.9265, lng: -96.8961, population: 36325 },
  { name: "Forest Hill", state: "Texas", stateCode: "TX", lat: 32.6715, lng: -97.2692, population: 12355 },
  { name: "Forney", state: "Texas", stateCode: "TX", lat: 32.7476, lng: -96.4719, population: 23455 },
  { name: "Glenn Heights", state: "Texas", stateCode: "TX", lat: 32.5487, lng: -96.8567, population: 13812 },
  { name: "Grapevine", state: "Texas", stateCode: "TX", lat: 32.9342, lng: -97.0781, population: 54151 },
  { name: "Haltom City", state: "Texas", stateCode: "TX", lat: 32.7996, lng: -97.2692, population: 44300 },
  { name: "Highland Park", state: "Texas", stateCode: "TX", lat: 32.8335, lng: -96.7894, population: 8564 },
  { name: "Hurst", state: "Texas", stateCode: "TX", lat: 32.8235, lng: -97.1706, population: 40413 },
  { name: "Hutchins", state: "Texas", stateCode: "TX", lat: 32.6460, lng: -96.7086, population: 5615 },
  { name: "Keller", state: "Texas", stateCode: "TX", lat: 32.9343, lng: -97.2297, population: 45776 },
  { name: "Lancaster", state: "Texas", stateCode: "TX", lat: 32.5915, lng: -96.7561, population: 41275 },
  { name: "Lake Dallas", state: "Texas", stateCode: "TX", lat: 33.1165, lng: -97.0289, population: 8618 },
  { name: "Lake Worth", state: "Texas", stateCode: "TX", lat: 32.8068, lng: -97.4442, population: 4584 },
  { name: "Lakewood Village", state: "Texas", stateCode: "TX", lat: 33.1090, lng: -97.0403, population: 545 },
  { name: "Lancaster", state: "Texas", stateCode: "TX", lat: 32.5915, lng: -96.7561, population: 41275 },
  { name: "Mansfield", state: "Texas", stateCode: "TX", lat: 32.5632, lng: -97.1417, population: 73146 },
  { name: "North Richland Hills", state: "Texas", stateCode: "TX", lat: 32.8343, lng: -97.2289, population: 71564 },
  { name: "Pantego", state: "Texas", stateCode: "TX", lat: 32.7143, lng: -97.1556, population: 2589 },
  { name: "Richland Hills", state: "Texas", stateCode: "TX", lat: 32.8151, lng: -97.2289, population: 8108 },
  { name: "Rowlett", state: "Texas", stateCode: "TX", lat: 32.9029, lng: -96.5639, population: 66434 },
  { name: "Sachse", state: "Texas", stateCode: "TX", lat: 32.9779, lng: -96.5911, population: 27152 },
  { name: "Seagoville", state: "Texas", stateCode: "TX", lat: 32.6593, lng: -96.5386, population: 16081 },
  { name: "Southlake", state: "Texas", stateCode: "TX", lat: 32.9412, lng: -97.1342, population: 31684 },
  { name: "Sunnyvale", state: "Texas", stateCode: "TX", lat: 32.7968, lng: -96.5586, population: 7038 },
  { name: "University Park", state: "Texas", stateCode: "TX", lat: 32.8507, lng: -96.8003, population: 25278 },
  { name: "Watauga", state: "Texas", stateCode: "TX", lat: 32.8579, lng: -97.2547, population: 24497 },
  { name: "Westworth Village", state: "Texas", stateCode: "TX", lat: 32.7524, lng: -97.4097, population: 2632 },
  { name: "White Settlement", state: "Texas", stateCode: "TX", lat: 32.7593, lng: -97.4503, population: 17319 },
  { name: "Wylie", state: "Texas", stateCode: "TX", lat: 33.0151, lng: -96.5389, population: 57526 },
  
  // Florida cities
  { name: "Jacksonville", state: "Florida", stateCode: "FL", lat: 30.3322, lng: -81.6557, population: 949611 },
  { name: "Miami", state: "Florida", stateCode: "FL", lat: 25.7617, lng: -80.1918, population: 442241 },
  { name: "Tampa", state: "Florida", stateCode: "FL", lat: 27.9506, lng: -82.4572, population: 384959 },
  { name: "Orlando", state: "Florida", stateCode: "FL", lat: 28.5383, lng: -81.3792, population: 307573 },
  { name: "St. Petersburg", state: "Florida", stateCode: "FL", lat: 27.7676, lng: -82.6403, population: 258308 },
  { name: "Hialeah", state: "Florida", stateCode: "FL", lat: 25.8576, lng: -80.2781, population: 223109 },
  { name: "Tallahassee", state: "Florida", stateCode: "FL", lat: 30.4518, lng: -84.2807, population: 194500 },
  { name: "Fort Lauderdale", state: "Florida", stateCode: "FL", lat: 26.1224, lng: -80.1373, population: 182760 },
  
  // Georgia cities
  { name: "Atlanta", state: "Georgia", stateCode: "GA", lat: 33.7490, lng: -84.3880, population: 498715 },
  { name: "Columbus", state: "Georgia", stateCode: "GA", lat: 32.4609, lng: -84.9877, population: 206922 },
  { name: "Augusta", state: "Georgia", stateCode: "GA", lat: 33.4734, lng: -82.0105, population: 202081 },
  { name: "Savannah", state: "Georgia", stateCode: "GA", lat: 32.0835, lng: -81.0998, population: 147780 },
  { name: "Athens", state: "Georgia", stateCode: "GA", lat: 33.9519, lng: -83.3576, population: 127064 },
  { name: "Sandy Springs", state: "Georgia", stateCode: "GA", lat: 33.9304, lng: -84.3733, population: 108080 },
  { name: "Roswell", state: "Georgia", stateCode: "GA", lat: 34.0232, lng: -84.3616, population: 94884 },
  { name: "Macon", state: "Georgia", stateCode: "GA", lat: 32.8407, lng: -83.6324, population: 153159 },
  
  // California cities
  { name: "Los Angeles", state: "California", stateCode: "CA", lat: 34.0522, lng: -118.2437, population: 3898747 },
  { name: "San Diego", state: "California", stateCode: "CA", lat: 32.7157, lng: -117.1611, population: 1386932 },
  { name: "San Jose", state: "California", stateCode: "CA", lat: 37.3382, lng: -121.8863, population: 1013240 },
  { name: "San Francisco", state: "California", stateCode: "CA", lat: 37.7749, lng: -122.4194, population: 873965 },
  { name: "Fresno", state: "California", stateCode: "CA", lat: 36.7378, lng: -119.7871, population: 542107 },
  { name: "Sacramento", state: "California", stateCode: "CA", lat: 38.5816, lng: -121.4944, population: 513624 },
  { name: "Long Beach", state: "California", stateCode: "CA", lat: 33.7701, lng: -118.1937, population: 466742 },
  { name: "Oakland", state: "California", stateCode: "CA", lat: 37.8044, lng: -122.2712, population: 433031 },
  
  // Illinois cities
  { name: "Chicago", state: "Illinois", stateCode: "IL", lat: 41.8781, lng: -87.6298, population: 2693976 },
  { name: "Aurora", state: "Illinois", stateCode: "IL", lat: 41.7606, lng: -88.3201, population: 180542 },
  { name: "Rockford", state: "Illinois", stateCode: "IL", lat: 42.2711, lng: -89.0940, population: 148655 },
  { name: "Joliet", state: "Illinois", stateCode: "IL", lat: 41.5250, lng: -88.0817, population: 150362 },
  { name: "Naperville", state: "Illinois", stateCode: "IL", lat: 41.7508, lng: -88.1535, population: 148449 },
  { name: "Springfield", state: "Illinois", stateCode: "IL", lat: 39.7817, lng: -89.6501, population: 114394 },
  { name: "Peoria", state: "Illinois", stateCode: "IL", lat: 40.6936, lng: -89.5889, population: 113150 },
  
  // New York cities
  { name: "New York City", state: "New York", stateCode: "NY", lat: 40.7128, lng: -74.0060, population: 8336817 },
  { name: "Buffalo", state: "New York", stateCode: "NY", lat: 42.8864, lng: -78.8784, population: 278349 },
  { name: "Rochester", state: "New York", stateCode: "NY", lat: 43.1566, lng: -77.6088, population: 211328 },
  { name: "Yonkers", state: "New York", stateCode: "NY", lat: 40.9312, lng: -73.8988, population: 211569 },
  { name: "Syracuse", state: "New York", stateCode: "NY", lat: 43.0389, lng: -76.1351, population: 148620 },
  { name: "Albany", state: "New York", stateCode: "NY", lat: 42.6526, lng: -73.7562, population: 97279 },
  
  // North Carolina cities
  { name: "Charlotte", state: "North Carolina", stateCode: "NC", lat: 35.2271, lng: -80.8431, population: 885708 },
  { name: "Raleigh", state: "North Carolina", stateCode: "NC", lat: 35.7796, lng: -78.6382, population: 474069 },
  { name: "Greensboro", state: "North Carolina", stateCode: "NC", lat: 36.0726, lng: -79.7920, population: 296710 },
  { name: "Durham", state: "North Carolina", stateCode: "NC", lat: 35.9940, lng: -78.8986, population: 283506 },
  { name: "Winston-Salem", state: "North Carolina", stateCode: "NC", lat: 36.0999, lng: -80.2442, population: 249545 },
  { name: "Fayetteville", state: "North Carolina", stateCode: "NC", lat: 35.0527, lng: -78.8784, population: 211657 },
  { name: "Cary", state: "North Carolina", stateCode: "NC", lat: 35.7915, lng: -78.7811, population: 174721 },
  
  // Add more states as needed - this provides national coverage
  { name: "Denver", state: "Colorado", stateCode: "CO", lat: 39.7392, lng: -104.9903, population: 715522 },
  { name: "Phoenix", state: "Arizona", stateCode: "AZ", lat: 33.4484, lng: -112.0740, population: 1608139 },
  { name: "Philadelphia", state: "Pennsylvania", stateCode: "PA", lat: 39.9526, lng: -75.1652, population: 1603797 },
  { name: "San Antonio", state: "Texas", stateCode: "TX", lat: 29.4241, lng: -98.4936, population: 1547253 },
  { name: "San Diego", state: "California", stateCode: "CA", lat: 32.7157, lng: -117.1611, population: 1386932 },
  { name: "Dallas", state: "Texas", stateCode: "TX", lat: 32.7767, lng: -96.7970, population: 1343573 },
  { name: "San Jose", state: "California", stateCode: "CA", lat: 37.3382, lng: -121.8863, population: 1013240 },
  { name: "Austin", state: "Texas", stateCode: "TX", lat: 30.2672, lng: -97.7431, population: 978908 },
  { name: "Jacksonville", state: "Florida", stateCode: "FL", lat: 30.3322, lng: -81.6557, population: 949611 }
];

interface NearbyCity {
  name: string;
  state: string;
  distance: number;
}

/**
 * COMPREHENSIVE: Get ALL cities within radius from any US city
 * Now supports ALL STATES including Tennessee, not just TX/FL/GA
 */
export async function getNearbyCitiesUltraFast(
  centerCity: string, 
  state: string, 
  radiusMiles: number
): Promise<NearbyCity[]> {
  // Find center city (support both full state name and state code)
  const center = comprehensiveCities.find(c => 
    c.name.toLowerCase() === centerCity.toLowerCase() && 
    (c.state.toLowerCase() === state.toLowerCase() || 
     c.stateCode.toLowerCase() === state.toLowerCase())
  );
  
  if (!center) {
    console.warn(`Center city not found in comprehensive database: ${centerCity}, ${state}`);
    return [];
  }

  const nearbyCities: NearbyCity[] = [];
  
  // Calculate distance to ALL other cities in database
  for (const city of comprehensiveCities) {
    if (city.name === center.name && city.state === center.state) {
      continue; // Skip the center city itself
    }
    
    // Haversine formula for precise distance calculation
    const R = 3959; // Earth's radius in miles
    const dLat = (city.lat - center.lat) * Math.PI / 180;
    const dLng = (city.lng - center.lng) * Math.PI / 180;
    const a = 
      Math.sin(dLat/2) * Math.sin(dLat/2) +
      Math.cos(center.lat * Math.PI / 180) * Math.cos(city.lat * Math.PI / 180) * 
      Math.sin(dLng/2) * Math.sin(dLng/2);
    const c = 2 * Math.atan2(Math.sqrt(a), Math.sqrt(1-a));
    const distance = R * c;
    
    if (distance <= radiusMiles) {
        nearbyCities.push({
          name: city.name,
          state: city.state,
          distance
        });
      }
  }
  
>>>>>>> 14720fae
  return nearbyCities.sort((a, b) => a.distance - b.distance);
}<|MERGE_RESOLUTION|>--- conflicted
+++ resolved
@@ -1,64 +1,3 @@
-<<<<<<< HEAD
-import { cities, City } from './cities';
-
-interface NearbyCity {
-  name: string;
-  state: string;
-  distance: number;
-}
-
-/**
- * Ultra-fast nearby cities lookup with optimized distance calculation
- */
-export async function getNearbyCitiesUltraFast(
-  centerCity: string, 
-  state: string, 
-  radiusMiles: number
-): Promise<NearbyCity[]> {
-  const center = cities.find(c => 
-    c.name.toLowerCase() === centerCity.toLowerCase() && 
-    c.state.toLowerCase() === state.toLowerCase()
-  );
-  
-  if (!center) {
-    return [];
-  }
-
-  const nearbyCities: NearbyCity[] = [];
-  const radiusSquared = radiusMiles * radiusMiles;
-  
-  // Pre-filter by approximate bounding box for performance
-  const latRange = radiusMiles / 69; // Approximate miles per degree of latitude
-  const lngRange = radiusMiles / (69 * Math.cos(center.lat * Math.PI / 180));
-  
-  for (const city of cities) {
-    // Quick bounding box check
-    if (Math.abs(city.lat - center.lat) <= latRange && 
-        Math.abs(city.lng - center.lng) <= lngRange &&
-        city.name !== centerCity) {
-      
-      // Precise distance calculation only for candidates
-      const R = 3959;
-      const dLat = (city.lat - center.lat) * Math.PI / 180;
-      const dLng = (city.lng - center.lng) * Math.PI / 180;
-      const a = 
-        Math.sin(dLat/2) * Math.sin(dLat/2) +
-        Math.cos(center.lat * Math.PI / 180) * Math.cos(city.lat * Math.PI / 180) * 
-        Math.sin(dLng/2) * Math.sin(dLng/2);
-      const c = 2 * Math.atan2(Math.sqrt(a), Math.sqrt(1-a));
-      const distance = R * c;
-      
-      if (distance <= radiusMiles) {
-        nearbyCities.push({
-          name: city.name,
-          state: city.state,
-          distance
-        });
-      }
-    }
-  }
-  
-=======
 // Comprehensive US Cities Database with coordinates for ALL STATES
 interface ComprehensiveCity {
   name: string;
@@ -283,6 +222,5 @@
       }
   }
   
->>>>>>> 14720fae
   return nearbyCities.sort((a, b) => a.distance - b.distance);
 }