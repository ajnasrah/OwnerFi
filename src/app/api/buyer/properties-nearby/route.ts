--- conflicted
+++ resolved
@@ -25,11 +25,7 @@
       );
     }
 
-<<<<<<< HEAD
-    const session = await getServerSession(authOptions);
-=======
     const session = await getServerSession(authOptions) as any;
->>>>>>> 14720fae
     
     if (!session?.user) {
       return NextResponse.json({ error: 'Unauthorized' }, { status: 401 });
