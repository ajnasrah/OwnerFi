// Property Enhancement Service - Adds nearby cities for similar property searches
// Only modifies property data, does not touch buyer or realtor modules

import { getCitiesWithinRadius, calculateDistance, getCityCoordinates } from './cities';
import { queueNearbyCitiesJob } from './background-jobs';
import { getNearbyCitiesUltraFast } from './cities-service-v2';
import { getCitiesNearProperty } from './comprehensive-us-cities';
import { PropertyListing } from './property-schema';

/**
 * FAST: Queue nearby cities population for background processing
 * Property creation no longer blocks on external API calls
 */
export function queueNearbyCitiesForProperty(
  propertyId: string,
  propertyCity: string,
  propertyState: string
): void {
  queueNearbyCitiesJob(propertyId, propertyCity, propertyState);
}

/**
 * COMPREHENSIVE: Get nearby cities using complete US database
 * Works for ANY city in America - no manual curation needed
 */
export async function populateNearbyCitiesForPropertyFast(
  propertyCity: string,
  propertyState: string,
  radiusMiles: number = 30
): Promise<string[]> {
<<<<<<< HEAD
=======
  // Use comprehensive database first (covers all US cities)
  try {
    const comprehensiveResults = await getCitiesNearProperty(propertyCity, propertyState, radiusMiles);
    if (comprehensiveResults.length > 0) {
      return comprehensiveResults;
    }
  } catch (error) {
    console.warn('Comprehensive database failed, falling back to limited database:', error);
  }
  
  // Fallback to limited database if needed
>>>>>>> 14720fae
  const nearbyCities = await getNearbyCitiesUltraFast(propertyCity, propertyState, radiusMiles);
  return nearbyCities.map(city => city.name);
}

/**
 * LEGACY: Old slow method - use populateNearbyCitiesForPropertyFast instead
 */
export async function populateNearbyCitiesForProperty(
  propertyCity: string,
  propertyState: string,
  radiusMiles: number = 30
): Promise<string[]> {
  return populateNearbyCitiesForPropertyFast(propertyCity, propertyState, radiusMiles);
}

export interface NearbyCity {
  name: string;
  state: string;
  distance: number;
}

/**
 * Get cities within 30-mile radius of a property location
 * Uses existing cities database for fast lookups
 */
export function getNearbyCitiesForProperty(
  propertyCity: string, 
  propertyState: string,
  radiusMiles: number = 30
): string[] {
  try {
    const nearbyCities = getCitiesWithinRadius(propertyCity, propertyState, radiusMiles);
    
    // Return just city names (excluding the property's own city)
    return nearbyCities
      .filter(city => !(city.name.toLowerCase() === propertyCity.toLowerCase() && city.state === propertyState))
      .map(city => city.name)
      .slice(0, 20); // Limit to 20 nearby cities
      
<<<<<<< HEAD
  } catch (error) {
=======
  } catch {
>>>>>>> 14720fae
    return [];
  }
}

/**
 * Get detailed nearby cities with distances for display
 */
export function getNearbyCitiesWithDistance(
  propertyCity: string,
  propertyState: string,
  radiusMiles: number = 30
): NearbyCity[] {
  try {
    const nearbyCities = getCitiesWithinRadius(propertyCity, propertyState, radiusMiles);
    
    return nearbyCities
      .filter(city => !(city.name.toLowerCase() === propertyCity.toLowerCase() && city.state === propertyState))
      .map(city => ({
        name: city.name,
        state: city.state,
        distance: calculateDistance(
          city.lat, city.lng,
          nearbyCities.find(c => c.name.toLowerCase() === propertyCity.toLowerCase())?.lat || 0,
          nearbyCities.find(c => c.name.toLowerCase() === propertyCity.toLowerCase())?.lng || 0
        )
      }))
      .sort((a, b) => a.distance - b.distance)
      .slice(0, 20);
      
<<<<<<< HEAD
  } catch (error) {
=======
  } catch {
>>>>>>> 14720fae
    return [];
  }
}

/**
 * Enhance property with nearby cities data
 * This function only adds data to property objects, doesn't modify storage
 */
export function enhancePropertyWithNearbyCities(property: PropertyListing & { id: string }): PropertyListing & { id: string } {
  if (!property.city || !property.state) {
    return property;
  }

  // Add nearby cities array if not already present
  if (!property.nearbyCities) {
    property.nearbyCities = getNearbyCitiesForProperty(property.city as string, property.state as string);
  }

  return property;
}

/**
 * Bulk enhance multiple properties with nearby cities
 */
export function enhancePropertiesWithNearbyCities(properties: (PropertyListing & { id: string })[]): (PropertyListing & { id: string })[] {
  return properties.map(property => enhancePropertyWithNearbyCities(property));
}

/**
 * Get properties for "similar/nearby" search based on property location
 * This extends search beyond just the property's city to include nearby cities
 * Uses comprehensive city lookup via API instead of limited cities database
 */
export async function expandSearchToNearbyCitiesAPI(
  propertyCity: string,
  propertyState: string,
  radiusMiles: number = 30
): Promise<string[]> {
  try {
    // Get coordinates for the property city first
    const cityCoords = getCityCoordinates(propertyCity, propertyState);
    if (!cityCoords) {
      return [propertyCity];
    }

    // Call the comprehensive within-radius API
    const baseUrl = process.env.NEXTAUTH_URL || 'http://localhost:3001';
    const response = await fetch(`${baseUrl}/api/cities/within-radius?lat=${cityCoords.lat}&lng=${cityCoords.lng}&radius=${radiusMiles}`);
    
    if (!response.ok) {
      throw new Error('Failed to fetch nearby cities');
    }
    
    const data = await response.json() as { cities: Array<{ name: string }> };
    
    // Extract city names from the comprehensive results
    const allCityNames = data.cities
      .map((city) => city.name)
      .filter((name: string) => name && name.trim().length > 0);
    
    // Remove duplicates and include original city
    const uniqueCities = Array.from(new Set([propertyCity, ...allCityNames]));
    
    
    return uniqueCities;
    
<<<<<<< HEAD
  } catch (error) {
=======
  } catch {
>>>>>>> 14720fae
    // Fallback to limited database
    return expandSearchToNearbyCities(propertyCity, propertyState, radiusMiles);
  }
}

/**
 * Synchronous version using limited cities database (fallback)
 */
export function expandSearchToNearbyCities(
  propertyCity: string,
  propertyState: string,
  radiusMiles: number = 30
): string[] {
  const nearbyCities = getNearbyCitiesForProperty(propertyCity, propertyState, radiusMiles);
  
  // Include the original city plus nearby cities
  return [propertyCity, ...nearbyCities];
}<|MERGE_RESOLUTION|>--- conflicted
+++ resolved
@@ -28,8 +28,6 @@
   propertyState: string,
   radiusMiles: number = 30
 ): Promise<string[]> {
-<<<<<<< HEAD
-=======
   // Use comprehensive database first (covers all US cities)
   try {
     const comprehensiveResults = await getCitiesNearProperty(propertyCity, propertyState, radiusMiles);
@@ -41,7 +39,6 @@
   }
   
   // Fallback to limited database if needed
->>>>>>> 14720fae
   const nearbyCities = await getNearbyCitiesUltraFast(propertyCity, propertyState, radiusMiles);
   return nearbyCities.map(city => city.name);
 }
@@ -81,11 +78,7 @@
       .map(city => city.name)
       .slice(0, 20); // Limit to 20 nearby cities
       
-<<<<<<< HEAD
-  } catch (error) {
-=======
   } catch {
->>>>>>> 14720fae
     return [];
   }
 }
@@ -115,11 +108,7 @@
       .sort((a, b) => a.distance - b.distance)
       .slice(0, 20);
       
-<<<<<<< HEAD
-  } catch (error) {
-=======
   } catch {
->>>>>>> 14720fae
     return [];
   }
 }
@@ -186,11 +175,7 @@
     
     return uniqueCities;
     
-<<<<<<< HEAD
-  } catch (error) {
-=======
   } catch {
->>>>>>> 14720fae
     // Fallback to limited database
     return expandSearchToNearbyCities(propertyCity, propertyState, radiusMiles);
   }
