--- conflicted
+++ resolved
@@ -22,15 +22,9 @@
   // Auth check
   useEffect(() => {
     if (status === 'unauthenticated') {
-<<<<<<< HEAD
-      router.push('/');
-    } else if (status === 'authenticated' && session?.user?.role !== 'buyer') {
-      router.push('/');
-=======
       router.push('/signup');
     } else if (status === 'authenticated' && (session?.user as any)?.role !== 'buyer') {
       router.push('/realtor-signup');
->>>>>>> 14720fae
     }
   }, [status, session, router]);
 
@@ -63,12 +57,9 @@
     }
 
     try {
-<<<<<<< HEAD
-=======
       const cityParts = formData.city.split(',');
       const city = cityParts[0]?.trim() || formData.city;
       const state = cityParts[1]?.trim() || 'TX';
->>>>>>> 14720fae
 
       // Parse city and state from the city field
       const cityParts = formData.city.split(',');
@@ -148,17 +139,6 @@
                 </label>
                 <input
                   type="number"
-<<<<<<< HEAD
-                  required
-                  min="1"
-                  step="1"
-                  value={formData.maxMonthlyPayment}
-                  onChange={(e) => setFormData(prev => ({ ...prev, maxMonthlyPayment: e.target.value }))}
-                  className="w-full pr-3 py-3 border border-gray-300 rounded-lg focus:ring-2 focus:ring-blue-500 focus:border-blue-500"
-                  placeholder="2000"
-                />
-                <p className="text-xs text-gray-500 mt-1">This includes principal, interest, insurance, and taxes</p>
-=======
                   value={formData.maxMonthlyPayment}
                   onChange={(e) => setFormData(prev => ({ ...prev, maxMonthlyPayment: e.target.value }))}
                   className="w-full p-3 bg-slate-700/50 border border-slate-600 rounded-lg focus:ring-2 focus:ring-emerald-400 focus:border-emerald-400 text-white placeholder-slate-400"
@@ -169,7 +149,6 @@
                 <p className="text-slate-400 text-xs mt-1">
                   This includes principal, interest, insurance, and taxes
                 </p>
->>>>>>> 14720fae
               </div>
 
               <div>
@@ -178,17 +157,6 @@
                 </label>
                 <input
                   type="number"
-<<<<<<< HEAD
-                  required
-                  min="1"
-                  step="1"
-                  value={formData.maxDownPayment}
-                  onChange={(e) => setFormData(prev => ({ ...prev, maxDownPayment: e.target.value }))}
-                  className="w-full pr-3 py-3 border border-gray-300 rounded-lg focus:ring-2 focus:ring-blue-500 focus:border-blue-500"
-                  placeholder="50000"
-                />
-                <p className="text-xs text-gray-500 mt-1">The upfront payment you can afford to make</p>
-=======
                   value={formData.maxDownPayment}
                   onChange={(e) => setFormData(prev => ({ ...prev, maxDownPayment: e.target.value }))}
                   className="w-full p-3 bg-slate-700/50 border border-slate-600 rounded-lg focus:ring-2 focus:ring-emerald-400 focus:border-emerald-400 text-white placeholder-slate-400"
@@ -199,7 +167,6 @@
                 <p className="text-slate-400 text-xs mt-1">
                   The upfront payment you can afford to make
                 </p>
->>>>>>> 14720fae
               </div>
 
               <button
