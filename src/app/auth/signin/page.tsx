--- conflicted
+++ resolved
@@ -32,15 +32,9 @@
         if (isExtendedSession(session as any)) {
           if ((session as any)?.user?.role === 'buyer') {
             router.push('/dashboard');
-<<<<<<< HEAD
-          } else if (session.user.role === 'realtor') {
-            router.push('/realtor-dashboard');
-          } else if (session.user.role === 'admin' && session.user.email === 'admin@prosway.com') {
-=======
           } else if ((session as any)?.user?.role === 'realtor') {
             router.push('/realtor-dashboard');
           } else if ((session as any)?.user?.role === 'admin' && (session as any)?.user?.email === 'admin@prosway.com') {
->>>>>>> 14720fae
             router.push('/admin');
           } else {
             router.push('/dashboard');
@@ -79,11 +73,7 @@
           <h1 className="text-3xl font-bold text-white mb-3">
             Welcome back
           </h1>
-<<<<<<< HEAD
-          <p className="text-lg text-slate-300 font-normal">
-=======
           <p className="text-lg text-white font-normal">
->>>>>>> 14720fae
             Sign in to access your property matches
           </p>
         </div>
@@ -97,11 +87,7 @@
           )}
           
           <div className="mb-6">
-<<<<<<< HEAD
-            <label className="block text-sm font-semibold text-slate-300 mb-3">
-=======
             <label className="block text-sm font-semibold mb-3" style={{color: 'white'}}>
->>>>>>> 14720fae
               Email address
             </label>
             <input
@@ -116,11 +102,7 @@
           </div>
 
           <div className="mb-8">
-<<<<<<< HEAD
-            <label className="block text-sm font-semibold text-slate-300 mb-3">
-=======
             <label className="block text-sm font-semibold mb-3" style={{color: 'white'}}>
->>>>>>> 14720fae
               Password
             </label>
             <input
@@ -163,11 +145,7 @@
         <div>
           <div className="flex items-center mb-6">
             <div className="flex-1 h-px bg-slate-700"></div>
-<<<<<<< HEAD
-            <span className="px-4 text-slate-400 font-medium">Don't have an account?</span>
-=======
             <span className="px-4 text-white font-medium">Don't have an account?</span>
->>>>>>> 14720fae
             <div className="flex-1 h-px bg-slate-700"></div>
           </div>
           
@@ -175,11 +153,7 @@
             <a href="/signup" className="w-full bg-gradient-to-r from-emerald-500 to-emerald-600 hover:from-emerald-400 hover:to-emerald-500 text-white py-4 px-6 rounded-xl font-semibold text-lg transition-all duration-300 hover:scale-105 flex items-center justify-center shadow-2xl shadow-emerald-500/25">
               I'm looking for a home
             </a>
-<<<<<<< HEAD
-            <a href="/realtor-signup" className="w-full bg-slate-800/50 backdrop-blur-lg border-2 border-slate-600/50 hover:border-slate-500 text-slate-300 hover:text-white py-4 px-6 rounded-xl font-semibold text-lg transition-all duration-300 hover:bg-slate-700/50 flex items-center justify-center">
-=======
             <a href="/realtor-signup" className="w-full bg-slate-800/50 backdrop-blur-lg border-2 border-slate-600/50 hover:border-slate-500 text-white hover:text-white py-4 px-6 rounded-xl font-semibold text-lg transition-all duration-300 hover:bg-slate-700/50 flex items-center justify-center">
->>>>>>> 14720fae
               I'm a real estate agent
             </a>
           </div>
@@ -187,11 +161,7 @@
 
         {/* Footer */}
         <div className="mt-12 text-center">
-<<<<<<< HEAD
-          <p className="text-xs text-slate-500 leading-relaxed">
-=======
           <p className="text-xs text-white leading-relaxed">
->>>>>>> 14720fae
             By signing in, you agree to our{' '}
             <Link href="/terms" className="text-emerald-400 hover:text-emerald-300 transition-colors">
               Terms
