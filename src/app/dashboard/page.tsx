--- conflicted
+++ resolved
@@ -48,11 +48,7 @@
   useEffect(() => {
     if (status === 'unauthenticated') {
       router.push('/');
-<<<<<<< HEAD
-    } else if (status === 'authenticated' && session?.user?.role !== 'buyer') {
-=======
     } else if (status === 'authenticated' && (session?.user as any)?.role !== 'buyer') {
->>>>>>> 14720fae
       router.push('/');
     }
   }, [status, session, router]);
@@ -170,11 +166,7 @@
   const currentProperty = properties[currentIndex];
 
   return (
-<<<<<<< HEAD
-    <div className="min-h-screen bg-slate-900 text-white" style={{zoom: '0.9'}}>
-=======
     <div className="min-h-screen bg-slate-900 text-white" style={{zoom: '0.85'}}>
->>>>>>> 14720fae
       {/* Dark Header */}
       <header className="relative z-20 bg-slate-800/50 backdrop-blur-lg border-b border-slate-700/50 px-6 py-4">
         <div className="flex items-center justify-between">
