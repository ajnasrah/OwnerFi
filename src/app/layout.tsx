import type { Metadata, Viewport } from "next";
import { Inter, Geist_Mono } from "next/font/google";
import "./globals.css";
import { Providers } from './providers';

const inter = Inter({
  variable: "--font-inter",
  subsets: ["latin"],
  display: 'swap',
});

const geistMono = Geist_Mono({
  variable: "--font-geist-mono",
  subsets: ["latin"],
});

export const metadata: Metadata = {
  title: "OwnerFi - Owner Financed Properties",
  description: "Find your dream home with owner financing in Texas, Florida, and Georgia",
  appleWebApp: {
    capable: true,
    statusBarStyle: "default",
    title: "OwnerFi"
  },
  other: {
    'mobile-web-app-capable': 'yes'
  },
  formatDetection: {
    telephone: false,
    date: false,
    address: false,
    email: false,
    url: false
  }
};

export const viewport: Viewport = {
  width: 'device-width',
  initialScale: 1.0,
  maximumScale: 1.0,
  userScalable: false,
  themeColor: '#2563EB'
};

export default function RootLayout({
  children,
}: Readonly<{
  children: React.ReactNode;
}>) {
  return (
    <html lang="en" data-scroll-behavior="smooth">
      <head>
        <meta name="apple-mobile-web-app-capable" content="yes" />
        <meta name="apple-mobile-web-app-status-bar-style" content="default" />
<<<<<<< HEAD
        <script
          src={`https://maps.googleapis.com/maps/api/js?key=${process.env.NEXT_PUBLIC_GOOGLE_MAPS_API_KEY}&libraries=places`}
          async
          defer
        />
        <script
          dangerouslySetInnerHTML={{
            __html: `
              function initMap() {
                window.googleMapsLoaded = true;
                window.dispatchEvent(new Event('googleMapsLoaded'));
              }
            `
          }}
        />
=======
        {process.env.NEXT_PUBLIC_GOOGLE_MAPS_API_KEY ? (
          <script
            dangerouslySetInnerHTML={{
              __html: `
                // Google Maps initialization with proper error handling
                window.googleMapsState = {
                  loaded: false,
                  error: false,
                  loading: false
                };

                window.initGoogleMaps = function() {
                  try {
                    window.googleMapsState.loaded = true;
                    window.googleMapsState.loading = false;
                    window.googleMapsState.error = false;
                    window.dispatchEvent(new Event('googleMapsReady'));
                  } catch (error) {
                    console.error('Google Maps initialization failed:', error);
                    window.googleMapsState.error = true;
                    window.googleMapsState.loading = false;
                    window.dispatchEvent(new Event('googleMapsError'));
                  }
                };

                // Load Google Maps script dynamically with proper error handling
                function loadGoogleMaps() {
                  if (window.googleMapsState.loading || window.googleMapsState.loaded) return;
                  
                  window.googleMapsState.loading = true;
                  
                  const script = document.createElement('script');
                  script.src = 'https://maps.googleapis.com/maps/api/js?key=${process.env.NEXT_PUBLIC_GOOGLE_MAPS_API_KEY}&libraries=places&callback=initGoogleMaps';
                  script.async = true;
                  script.defer = true;
                  script.onerror = function() {
                    window.googleMapsState.error = true;
                    window.googleMapsState.loading = false;
                    window.dispatchEvent(new Event('googleMapsError'));
                  };
                  
                  document.head.appendChild(script);
                }

                // Load when DOM is ready
                if (document.readyState === 'loading') {
                  document.addEventListener('DOMContentLoaded', loadGoogleMaps);
                } else {
                  loadGoogleMaps();
                }
              `
            }}
          />
        ) : (
          <script
            dangerouslySetInnerHTML={{
              __html: `
                window.googleMapsState = { loaded: false, error: true, loading: false };
                console.warn('Google Maps API key not configured - Places autocomplete will not work');
                window.dispatchEvent(new Event('googleMapsError'));
              `
            }}
          />
        )}
>>>>>>> 14720fae
      </head>
      <body
        className={`${inter.variable} ${geistMono.variable} antialiased bg-slate-900`}
      >
        <Providers>
          {children}
        </Providers>
      </body>
    </html>
  );
}<|MERGE_RESOLUTION|>--- conflicted
+++ resolved
@@ -52,23 +52,6 @@
       <head>
         <meta name="apple-mobile-web-app-capable" content="yes" />
         <meta name="apple-mobile-web-app-status-bar-style" content="default" />
-<<<<<<< HEAD
-        <script
-          src={`https://maps.googleapis.com/maps/api/js?key=${process.env.NEXT_PUBLIC_GOOGLE_MAPS_API_KEY}&libraries=places`}
-          async
-          defer
-        />
-        <script
-          dangerouslySetInnerHTML={{
-            __html: `
-              function initMap() {
-                window.googleMapsLoaded = true;
-                window.dispatchEvent(new Event('googleMapsLoaded'));
-              }
-            `
-          }}
-        />
-=======
         {process.env.NEXT_PUBLIC_GOOGLE_MAPS_API_KEY ? (
           <script
             dangerouslySetInnerHTML={{
@@ -133,7 +116,6 @@
             }}
           />
         )}
->>>>>>> 14720fae
       </head>
       <body
         className={`${inter.variable} ${geistMono.variable} antialiased bg-slate-900`}
