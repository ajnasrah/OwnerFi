--- conflicted
+++ resolved
@@ -20,11 +20,7 @@
       );
     }
 
-<<<<<<< HEAD
-    const session = await getServerSession(authOptions) as ExtendedSession;
-=======
     const session = await getServerSession(authOptions) as any as ExtendedSession;
->>>>>>> 14720fae
     
     if (!session?.user || session.user.role !== 'buyer') {
       return NextResponse.json({ error: 'Unauthorized' }, { status: 401 });
