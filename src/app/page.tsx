'use client';

import { useEffect } from 'react';
import { useSession } from 'next-auth/react';
import { useRouter } from 'next/navigation';
import Link from 'next/link';

export default function HomePage() {
  const { data: session, status } = useSession();
  const router = useRouter();

  // Get dashboard URL for logged-in users
  const getDashboardUrl = () => {
    if (status !== 'authenticated' || !session?.user) return null;
    
    if ((session.user as any).role === 'buyer') return '/dashboard';
    if ((session.user as any).role === 'realtor') return '/realtor-dashboard';
    if ((session.user as any).role === 'admin') return '/admin';
    return '/dashboard';
  };

  // Show loading state while checking auth
  if (status === 'loading') {
    return (
      <div className="min-h-screen flex items-center justify-center bg-slate-900">
        <div className="animate-spin rounded-full h-8 w-8 border-b-2 border-emerald-400"></div>
      </div>
    );
  }

  return (
    <div className="min-h-screen bg-slate-900 text-white">
      {/* Clean Header */}
      <nav className="bg-slate-800/50 backdrop-blur-lg border-b border-slate-700/50 px-4 py-4">
        <div className="flex justify-between items-center max-w-md mx-auto">
          <div className="flex items-center gap-2">
            <div className="w-8 h-8 bg-gradient-to-br from-emerald-400 to-blue-500 rounded-lg flex items-center justify-center">
              <span className="text-white font-bold text-sm">O</span>
            </div>
            <span className="text-lg font-bold text-white">OwnerFi</span>
          </div>
          {status === 'authenticated' ? (
            <Link
              href={getDashboardUrl() || '/dashboard'}
              className="bg-emerald-500 hover:bg-emerald-600 text-white px-3 py-2 rounded-lg text-sm font-medium transition-colors"
            >
              Go to Dashboard
            </Link>
          ) : (
            <Link
              href="/auth/signin"
              className="text-slate-300 hover:text-white px-3 py-2 rounded-lg text-sm font-medium transition-colors"
            >
              Sign In
            </Link>
          )}
        </div>
      </nav>

<<<<<<< HEAD
      {/* Main Content - Compact spacing */}
      <div className="flex flex-col min-h-[calc(100vh-120px)] px-6">
=======
      {/* Main Content - Half the fucking space */}
      <div className="flex flex-col min-h-[calc(100vh-240px)] px-6">
>>>>>>> 14720fae
        <div className="flex-1 flex flex-col justify-center max-w-md mx-auto text-center">
          <div className="space-y-6">
          
          {/* Hero Section */}
          <div className="space-y-4">
            <h1 className="text-3xl font-bold text-white leading-tight">
              Find homes with <span className="text-emerald-400">flexible financing</span>
            </h1>
            <p className="text-slate-300 text-base leading-relaxed">
              Connect directly with homeowners who offer financing
            </p>
          </div>

          {/* Primary Action */}
          <Link
            href="/signup"
            className="w-full block bg-gradient-to-r from-emerald-500 to-emerald-600 hover:from-emerald-400 hover:to-emerald-500 text-white py-4 px-6 rounded-xl font-semibold text-lg transition-all duration-300 hover:scale-[1.02] shadow-lg"
          >
            Start your search
          </Link>

          {/* Secondary Action */}
          <Link
            href="/realtor-signup"
            className="w-full block bg-slate-800/50 border-2 border-slate-600 hover:border-slate-400 hover:bg-slate-700/50 text-white py-4 px-6 rounded-xl font-semibold text-lg transition-all duration-300 hover:scale-[1.02] backdrop-blur-sm"
          >
            I'm a real estate agent
          </Link>

          {/* Simple Benefits */}
          <div className="space-y-3 pt-4">
            <div className="flex items-center justify-center gap-3 text-slate-300 text-sm">
              <div className="w-4 h-4 rounded-full bg-emerald-500/20 flex items-center justify-center">
                <div className="w-1.5 h-1.5 rounded-full bg-emerald-400"></div>
              </div>
              <span>No credit checks</span>
            </div>
            
            <div className="flex items-center justify-center gap-3 text-slate-300 text-sm">
              <div className="w-4 h-4 rounded-full bg-emerald-500/20 flex items-center justify-center">
                <div className="w-1.5 h-1.5 rounded-full bg-emerald-400"></div>
              </div>
              <span>Direct communication</span>
            </div>
            
            <div className="flex items-center justify-center gap-3 text-slate-300 text-sm">
              <div className="w-4 h-4 rounded-full bg-emerald-500/20 flex items-center justify-center">
                <div className="w-1.5 h-1.5 rounded-full bg-emerald-400"></div>
              </div>
              <span>Professional support</span>
            </div>
          </div>

          {/* Compact Social Proof */}
          <div className="pt-6">
            <div className="bg-slate-800/30 border border-slate-700/50 rounded-xl p-4">
              <div className="flex items-center justify-center gap-4 text-center">
                <div>
                  <div className="text-lg font-bold text-emerald-400">1,247</div>
                  <div className="text-xs text-slate-400">homes found</div>
                </div>
                <div className="w-px h-8 bg-slate-600"></div>
                <div className="flex items-center gap-1">
                  {[...Array(5)].map((_, i) => (
                    <svg key={i} className="w-3 h-3 text-emerald-400 fill-current" viewBox="0 0 20 20">
                      <path d="M9.049 2.927c.3-.921 1.603-.921 1.902 0l1.07 3.292a1 1 0 00.95.69h3.462c.969 0 1.371 1.24.588 1.81l-2.8 2.034a1 1 0 00-.364 1.118l1.07 3.292c.3.921-.755 1.688-1.54 1.118l-2.8-2.034a1 1 0 00-1.175 0l-2.8 2.034c-.784.57-1.838-.197-1.539-1.118l1.07-3.292a1 1 0 00-.364-1.118L2.98 8.72c-.783-.57-.38-1.81.588-1.81h3.461a1 1 0 00.951-.69l1.07-3.292z" />
                    </svg>
                  ))}
                  <span className="text-sm text-slate-300 ml-1 font-medium">5.0</span>
                </div>
              </div>
            </div>
          </div>

          </div>
        </div>
      </div>
<<<<<<< HEAD

      {/* Comprehensive Footer */}
      <footer className="bg-slate-900 border-t border-slate-700/50">
        <div className="max-w-7xl mx-auto px-4 sm:px-6 lg:px-8">
          {/* Main Footer Content */}
          <div className="py-12 grid grid-cols-1 md:grid-cols-4 gap-8">
            {/* Company Info */}
            <div className="col-span-1 md:col-span-2">
              <div className="mb-4">
                <span className="text-xl font-black text-white">OwnerFi</span>
              </div>
              <p className="text-slate-400 text-sm leading-relaxed mb-6 max-w-md">
                Connecting homebuyers with owner-financed properties. Find your dream home with flexible financing options and professional support.
              </p>
              <div className="flex space-x-4">
                <a href="mailto:support@ownerfi.com" className="text-slate-400 hover:text-emerald-400 transition-colors">
                  <span className="sr-only">Email</span>
                  <svg className="h-5 w-5" fill="currentColor" viewBox="0 0 20 20">
                    <path d="M2.003 5.884L10 9.882l7.997-3.998A2 2 0 0016 4H4a2 2 0 00-1.997 1.884z" />
                    <path d="M18 8.118l-8 4-8-4V14a2 2 0 002 2h12a2 2 0 002-2V8.118z" />
                  </svg>
                </a>
                <a href="tel:+1-555-OWNERFI" className="text-slate-400 hover:text-emerald-400 transition-colors">
                  <span className="sr-only">Phone</span>
                  <svg className="h-5 w-5" fill="currentColor" viewBox="0 0 20 20">
                    <path d="M2 3a1 1 0 011-1h2.153a1 1 0 01.986.836l.74 4.435a1 1 0 01-.54 1.06l-1.548.773a11.037 11.037 0 006.105 6.105l.774-1.548a1 1 0 011.059-.54l4.435.74a1 1 0 01.836.986V17a1 1 0 01-1 1h-2C7.82 18 2 12.18 2 5V3z" />
                  </svg>
                </a>
              </div>
            </div>

            {/* Quick Links */}
            <div>
              <h3 className="text-sm font-semibold text-white uppercase tracking-wider mb-4">Quick Links</h3>
              <ul className="space-y-3 text-sm">
                <li><a href="/signup" className="text-slate-400 hover:text-white transition-colors">Get Started</a></li>
                <li><a href="/realtor-signup" className="text-slate-400 hover:text-white transition-colors">For Realtors</a></li>
                <li><a href="/auth/signin" className="text-slate-400 hover:text-white transition-colors">Sign In</a></li>
                <li><a href="/dashboard" className="text-slate-400 hover:text-white transition-colors">Dashboard</a></li>
                <li><a href="/buy-credits" className="text-slate-400 hover:text-white transition-colors">Buy Credits</a></li>
              </ul>
            </div>

            {/* Support & Legal */}
            <div>
              <h3 className="text-sm font-semibold text-white uppercase tracking-wider mb-4">Support & Legal</h3>
              <ul className="space-y-3 text-sm">
                <li><a href="mailto:support@ownerfi.com" className="text-slate-400 hover:text-white transition-colors">Contact Us</a></li>
                <li><a href="/admin" className="text-slate-400 hover:text-white transition-colors">Admin Portal</a></li>
                <li><a href="/terms" className="text-slate-400 hover:text-white transition-colors">Terms & Conditions</a></li>
                <li><a href="/privacy" className="text-slate-400 hover:text-white transition-colors">Privacy Policy</a></li>
                <li><a href="/auth/forgot-password" className="text-slate-400 hover:text-white transition-colors">Reset Password</a></li>
              </ul>
            </div>
          </div>

          {/* Bottom Bar */}
          <div className="border-t border-slate-700/50 py-6 flex flex-col md:flex-row justify-between items-center">
            <div className="text-sm text-slate-400 mb-4 md:mb-0">
              &copy; 2025 OwnerFi. All rights reserved. 
              <span className="hidden md:inline ml-2">|</span>
              <span className="block md:inline md:ml-2">Licensed Real Estate Platform</span>
            </div>
            <div className="flex items-center space-x-6 text-sm">
              <a href="/sitemap" className="text-slate-400 hover:text-white transition-colors">Sitemap</a>
              <a href="/accessibility" className="text-slate-400 hover:text-white transition-colors">Accessibility</a>
              <div className="flex items-center text-slate-400">
                <svg className="h-4 w-4 mr-1" fill="currentColor" viewBox="0 0 20 20">
                  <path fillRule="evenodd" d="M5 9V7a5 5 0 0110 0v2a2 2 0 012 2v5a2 2 0 01-2 2H5a2 2 0 01-2-2v-5a2 2 0 012-2zm8-2v2H7V7a3 3 0 016 0z" clipRule="evenodd" />
                </svg>
                Secure Platform
              </div>
            </div>
=======

      {/* Minimal Footer */}
      <footer className="bg-slate-800/30 border-t border-slate-700/50 py-6">
        <div className="max-w-md mx-auto px-6">
          <div className="flex justify-center gap-6 text-sm">
            <a href="mailto:support@prosway.com" className="text-slate-400 hover:text-emerald-400 transition-colors">
              Contact
            </a>
            <a href="/terms" className="text-slate-400 hover:text-emerald-400 transition-colors">
              Terms
            </a>
            <a href="/privacy" className="text-slate-400 hover:text-emerald-400 transition-colors">
              Privacy
            </a>
          </div>
          <div className="text-center mt-4 text-xs text-slate-500">
            &copy; 2025 OwnerFi. All rights reserved.
>>>>>>> 14720fae
          </div>
        </div>
      </footer>
    </div>
  );
}<|MERGE_RESOLUTION|>--- conflicted
+++ resolved
@@ -57,13 +57,8 @@
         </div>
       </nav>
 
-<<<<<<< HEAD
-      {/* Main Content - Compact spacing */}
-      <div className="flex flex-col min-h-[calc(100vh-120px)] px-6">
-=======
       {/* Main Content - Half the fucking space */}
       <div className="flex flex-col min-h-[calc(100vh-240px)] px-6">
->>>>>>> 14720fae
         <div className="flex-1 flex flex-col justify-center max-w-md mx-auto text-center">
           <div className="space-y-6">
           
@@ -139,83 +134,23 @@
           </div>
 
           </div>
+          {status === 'authenticated' ? (
+            <Link
+              href={getDashboardUrl() || '/dashboard'}
+              className="bg-emerald-500 hover:bg-emerald-600 text-white px-3 py-2 rounded-lg text-sm font-medium transition-colors"
+            >
+              Go to Dashboard
+            </Link>
+          ) : (
+            <Link
+              href="/auth/signin"
+              className="text-slate-300 hover:text-white px-3 py-2 rounded-lg text-sm font-medium transition-colors"
+            >
+              Sign In
+            </Link>
+          )}
         </div>
       </div>
-<<<<<<< HEAD
-
-      {/* Comprehensive Footer */}
-      <footer className="bg-slate-900 border-t border-slate-700/50">
-        <div className="max-w-7xl mx-auto px-4 sm:px-6 lg:px-8">
-          {/* Main Footer Content */}
-          <div className="py-12 grid grid-cols-1 md:grid-cols-4 gap-8">
-            {/* Company Info */}
-            <div className="col-span-1 md:col-span-2">
-              <div className="mb-4">
-                <span className="text-xl font-black text-white">OwnerFi</span>
-              </div>
-              <p className="text-slate-400 text-sm leading-relaxed mb-6 max-w-md">
-                Connecting homebuyers with owner-financed properties. Find your dream home with flexible financing options and professional support.
-              </p>
-              <div className="flex space-x-4">
-                <a href="mailto:support@ownerfi.com" className="text-slate-400 hover:text-emerald-400 transition-colors">
-                  <span className="sr-only">Email</span>
-                  <svg className="h-5 w-5" fill="currentColor" viewBox="0 0 20 20">
-                    <path d="M2.003 5.884L10 9.882l7.997-3.998A2 2 0 0016 4H4a2 2 0 00-1.997 1.884z" />
-                    <path d="M18 8.118l-8 4-8-4V14a2 2 0 002 2h12a2 2 0 002-2V8.118z" />
-                  </svg>
-                </a>
-                <a href="tel:+1-555-OWNERFI" className="text-slate-400 hover:text-emerald-400 transition-colors">
-                  <span className="sr-only">Phone</span>
-                  <svg className="h-5 w-5" fill="currentColor" viewBox="0 0 20 20">
-                    <path d="M2 3a1 1 0 011-1h2.153a1 1 0 01.986.836l.74 4.435a1 1 0 01-.54 1.06l-1.548.773a11.037 11.037 0 006.105 6.105l.774-1.548a1 1 0 011.059-.54l4.435.74a1 1 0 01.836.986V17a1 1 0 01-1 1h-2C7.82 18 2 12.18 2 5V3z" />
-                  </svg>
-                </a>
-              </div>
-            </div>
-
-            {/* Quick Links */}
-            <div>
-              <h3 className="text-sm font-semibold text-white uppercase tracking-wider mb-4">Quick Links</h3>
-              <ul className="space-y-3 text-sm">
-                <li><a href="/signup" className="text-slate-400 hover:text-white transition-colors">Get Started</a></li>
-                <li><a href="/realtor-signup" className="text-slate-400 hover:text-white transition-colors">For Realtors</a></li>
-                <li><a href="/auth/signin" className="text-slate-400 hover:text-white transition-colors">Sign In</a></li>
-                <li><a href="/dashboard" className="text-slate-400 hover:text-white transition-colors">Dashboard</a></li>
-                <li><a href="/buy-credits" className="text-slate-400 hover:text-white transition-colors">Buy Credits</a></li>
-              </ul>
-            </div>
-
-            {/* Support & Legal */}
-            <div>
-              <h3 className="text-sm font-semibold text-white uppercase tracking-wider mb-4">Support & Legal</h3>
-              <ul className="space-y-3 text-sm">
-                <li><a href="mailto:support@ownerfi.com" className="text-slate-400 hover:text-white transition-colors">Contact Us</a></li>
-                <li><a href="/admin" className="text-slate-400 hover:text-white transition-colors">Admin Portal</a></li>
-                <li><a href="/terms" className="text-slate-400 hover:text-white transition-colors">Terms & Conditions</a></li>
-                <li><a href="/privacy" className="text-slate-400 hover:text-white transition-colors">Privacy Policy</a></li>
-                <li><a href="/auth/forgot-password" className="text-slate-400 hover:text-white transition-colors">Reset Password</a></li>
-              </ul>
-            </div>
-          </div>
-
-          {/* Bottom Bar */}
-          <div className="border-t border-slate-700/50 py-6 flex flex-col md:flex-row justify-between items-center">
-            <div className="text-sm text-slate-400 mb-4 md:mb-0">
-              &copy; 2025 OwnerFi. All rights reserved. 
-              <span className="hidden md:inline ml-2">|</span>
-              <span className="block md:inline md:ml-2">Licensed Real Estate Platform</span>
-            </div>
-            <div className="flex items-center space-x-6 text-sm">
-              <a href="/sitemap" className="text-slate-400 hover:text-white transition-colors">Sitemap</a>
-              <a href="/accessibility" className="text-slate-400 hover:text-white transition-colors">Accessibility</a>
-              <div className="flex items-center text-slate-400">
-                <svg className="h-4 w-4 mr-1" fill="currentColor" viewBox="0 0 20 20">
-                  <path fillRule="evenodd" d="M5 9V7a5 5 0 0110 0v2a2 2 0 012 2v5a2 2 0 01-2 2H5a2 2 0 01-2-2v-5a2 2 0 012-2zm8-2v2H7V7a3 3 0 016 0z" clipRule="evenodd" />
-                </svg>
-                Secure Platform
-              </div>
-            </div>
-=======
 
       {/* Minimal Footer */}
       <footer className="bg-slate-800/30 border-t border-slate-700/50 py-6">
@@ -233,7 +168,6 @@
           </div>
           <div className="text-center mt-4 text-xs text-slate-500">
             &copy; 2025 OwnerFi. All rights reserved.
->>>>>>> 14720fae
           </div>
         </div>
       </footer>
