import { NextRequest, NextResponse } from 'next/server';
<<<<<<< HEAD
import { 
  doc, 
  getDoc, 
  setDoc, 
  updateDoc, 
  collection, 
  query, 
  where, 
  getDocs,
  serverTimestamp 
} from 'firebase/firestore';
import { db } from '@/lib/firebase';
import { PRICING_TIERS } from '@/lib/pricing';
import { firestoreHelpers } from '@/lib/firestore';
=======
>>>>>>> 14720fae
import { FirebaseDB } from '@/lib/firebase-db';
import Stripe from 'stripe';

const stripe = new Stripe(process.env.STRIPE_SECRET_KEY!, {
  apiVersion: '2025-08-27.basil',
});
const endpointSecret = process.env.STRIPE_WEBHOOK_SECRET;

// New credit package system - only these packages are valid
const CREDIT_PACKAGES = {
  '1_credit': { credits: 1, price: 300, name: '1 Lead Credit', recurring: false },
  '4_credits': { credits: 4, price: 500, name: '4 Lead Credits (Monthly)', recurring: true },
  '10_credits': { credits: 10, price: 1000, name: '10 Lead Credits (Monthly)', recurring: true },
  '60_credits': { credits: 60, price: 3000, name: '60 Lead Credits', recurring: false },
};

export async function POST(request: NextRequest) {
<<<<<<< HEAD
  if (!db) {
    return NextResponse.json(
      { error: 'Database not available' },
      { status: 500 }
    );
  }
=======
>>>>>>> 14720fae

  const body = await request.text();
  const signature = request.headers.get('stripe-signature');

  let event;

  try {
    // Always verify webhook signature for security
    if (!signature || !endpointSecret) {
      throw new Error('Missing webhook signature or endpoint secret');
    }
    
    event = stripe.webhooks.constructEvent(body, signature, endpointSecret);
  } catch (err) {
    return NextResponse.json(
      { error: 'Webhook signature verification failed' },
      { status: 400 }
    );
  }


  try {
    switch (event.type) {
      case 'checkout.session.completed':
        await handleCheckoutCompleted(event.data.object);
        break;
      
      case 'customer.subscription.created':
        await handleSubscriptionCreated(event.data.object);
        break;
      
      case 'customer.subscription.updated':
        await handleSubscriptionUpdated(event.data.object);
        break;
      
      case 'customer.subscription.deleted':
        await handleSubscriptionDeleted(event.data.object);
        break;
      
      case 'invoice.payment_succeeded':
        await handlePaymentSucceeded(event.data.object);
        break;
      
      case 'invoice.payment_failed':
        await handlePaymentFailed(event.data.object);
        break;
      
      default:
    }
  } catch (error) {
    return NextResponse.json(
      { error: 'Webhook handler failed' },
      { status: 500 }
    );
  }

  return NextResponse.json({ received: true });
}

async function handleCheckoutCompleted(session: Stripe.Checkout.Session) {
  const { customer, subscription, metadata, mode } = session;
<<<<<<< HEAD
  const { userId, userEmail, planId, type, customerId, creditPackId, credits } = metadata || {};


  // Handle credit purchase
  if (creditPackId && credits && userId) {
    try {
      
      // Get current user data
      const userData = await FirebaseDB.getDocument('users', userId);
      if (!userData) {
        return;
      }

      // Add credits to realtor account
      const currentCredits = (userData as any).realtorData?.credits || 0;
      const newCredits = currentCredits + parseInt(credits);

      const updatedRealtorData = {
        ...(userData as any).realtorData || {},
        credits: newCredits,
        lastPurchase: new Date(),
        updatedAt: new Date()
      };

      await FirebaseDB.updateDocument('users', userId, {
        realtorData: updatedRealtorData,
        updatedAt: new Date()
      });

      // Create transaction record
      await FirebaseDB.createDocument('realtorTransactions', {
        realtorUserId: userId,
        type: 'credit_purchase',
        description: `Purchased ${credits} credits via Stripe`,
        creditsChange: parseInt(credits),
        runningBalance: newCredits,
        stripeSessionId: session.id,
        amount: (session.amount_total || 0) / 100, // Convert from cents
        createdAt: new Date()
      });

      
    } catch (error) {
    }
    return;
  }

  if (!userId) {
    return;
  }

  // For single credit purchases, default to payAsYouGo if planId missing
  let effectivePlanId = planId;
  if (!planId && (type === 'single_credit_purchase' || type === 'credit_purchase')) {
    effectivePlanId = 'payAsYouGo';
  }

  const tier = PRICING_TIERS[effectivePlanId];
  if (!tier && effectivePlanId) {
    return;
  }

  // Find the realtor
  if (!db) return;
  const realtorsQuery = query(
    collection(db, 'realtors'),
    where('userId', '==', userId)
  );
  const realtorDocs = await getDocs(realtorsQuery);

  if (realtorDocs.empty) {
    return;
  }
=======
  const { userId, userEmail, creditPackId, credits } = metadata || {};

  if (!userId || !creditPackId) {
    return;
  }

  // Validate credit package
  const creditPackage = CREDIT_PACKAGES[creditPackId as keyof typeof CREDIT_PACKAGES];
  if (!creditPackage) {
    return;
  }

  try {
    // Get current user data
    const userData = await FirebaseDB.getDocument('users', userId);
    if (!userData) {
      return;
    }

    // Add credits to realtor account using new system
    const currentCredits = (userData as any).realtorData?.credits || 0;
    const creditsToAdd = parseInt(credits || creditPackage.credits.toString());
    const newCredits = currentCredits + creditsToAdd;

    const updatedRealtorData = {
      ...(userData as any).realtorData || {},
      credits: newCredits,
      lastPurchase: new Date(),
      updatedAt: new Date()
    };

    // Handle subscription vs one-time purchase
    if (mode === 'subscription' && subscription && creditPackage.recurring) {
      // Only 4 and 10 credit packages should create subscriptions
      updatedRealtorData.stripeSubscriptionId = subscription;
      updatedRealtorData.subscriptionStatus = 'active';
      updatedRealtorData.currentPlan = creditPackId;
    }
>>>>>>> 14720fae

    // Store Stripe customer ID if provided
    if (customer) {
      updatedRealtorData.stripeCustomerId = customer;
    }

    await FirebaseDB.updateDocument('users', userId, {
      realtorData: updatedRealtorData,
      updatedAt: new Date()
    });
<<<<<<< HEAD
  }

  if (mode === 'payment' && (type === 'credit_purchase' || type === 'single_credit_purchase')) {
    // Handle one-time credit purchase (pay-as-you-go)
    const creditsToAdd = metadata?.credits ? parseInt(metadata.credits) : (tier?.creditsPerMonth || 1);
    
    await updateDoc(doc(db, 'realtors', realtor.id), {
      credits: (realtor.credits || 0) + creditsToAdd,
      isOnTrial: false,
      updatedAt: serverTimestamp()
    });
    
    // Add transaction record
    await setDoc(doc(db, 'transactions', firestoreHelpers.generateId()), {
      realtorId: realtor.id,
      userId: userId,
      type: 'credit_purchase',
      description: `Purchased ${creditsToAdd} credit${creditsToAdd > 1 ? 's' : ''}`,
      amount: metadata?.amount ? parseInt(metadata.amount) : 300,
      credits: creditsToAdd,
      stripeSessionId: session?.id || 'unknown',
      createdAt: serverTimestamp()
    });
    
  } else if (mode === 'payment' && type === 'annual_purchase') {
    // Handle annual package purchase - give all credits upfront
    const annualCredits = tier.creditsPerMonth * 12; // All credits for the year
    
    await updateDoc(doc(db, 'realtors', realtor.id), {
      credits: (realtor.credits || 0) + annualCredits,
      currentPlan: effectivePlanId,
      subscriptionStatus: 'active',
      isOnTrial: false,
      updatedAt: serverTimestamp()
    });
    
    // Create annual subscription record
    const yearStart = new Date();
    const yearEnd = new Date();
    yearEnd.setFullYear(yearEnd.getFullYear() + 1); // 1 year from now
    
    await setDoc(doc(db, 'realtorSubscriptions', firestoreHelpers.generateId()), {
      realtorId: realtor.id,
      userId: userId,
      userEmail: userEmail || session?.customer_details?.email,
      plan: effectivePlanId,
      status: 'active',
      monthlyPrice: tier?.monthlyPrice || 0,
      creditsPerMonth: tier?.creditsPerMonth || 0,
      currentPeriodStart: yearStart,
      currentPeriodEnd: yearEnd,
      isAnnual: true,
      createdAt: serverTimestamp(),
      updatedAt: serverTimestamp()
    });
    
    // Add transaction record
    await setDoc(doc(db, 'transactions', firestoreHelpers.generateId()), {
      realtorId: realtor.id,
      userId: userId,
      type: 'annual_purchase',
      description: `Annual ${tier.name} - ${annualCredits} credits`,
      amount: tier.monthlyPrice * 12 * 0.5, // 50% discount for annual
      credits: annualCredits,
      stripeSessionId: session?.id || 'unknown',
      createdAt: serverTimestamp()
    });
    
  } else if (mode === 'payment' && type === 'monthly_purchase') {
    // Handle monthly package purchase - give monthly credits
    const monthlyCredits = tier.creditsPerMonth; 
    
    await updateDoc(doc(db, 'realtors', realtor.id), {
      credits: (realtor.credits || 0) + monthlyCredits,
      currentPlan: effectivePlanId,
      subscriptionStatus: 'active',
      isOnTrial: false,
      updatedAt: serverTimestamp()
    });
    
    // Create monthly subscription record
    const monthStart = new Date();
    const monthEnd = new Date();
    monthEnd.setDate(monthEnd.getDate() + 30); // 30 days
    
    await setDoc(doc(db, 'realtorSubscriptions', firestoreHelpers.generateId()), {
      realtorId: realtor.id,
      userId: userId,
      userEmail: userEmail || session?.customer_details?.email,
      plan: effectivePlanId,
      status: 'active',
      monthlyPrice: tier?.monthlyPrice || 0,
      creditsPerMonth: tier?.creditsPerMonth || 0,
      currentPeriodStart: monthStart,
      currentPeriodEnd: monthEnd,
      isAnnual: false,
      createdAt: serverTimestamp(),
      updatedAt: serverTimestamp()
    });
    
  } else if (mode === 'subscription' && subscription) {
    // Handle subscription creation - give initial credits AND set up billing
    const initialCredits = tier?.creditsPerMonth || 0;
    
    // Update realtor with credits and subscription info
    await updateDoc(doc(db, 'realtors', realtor.id), {
      credits: (realtor.credits || 0) + initialCredits,
      currentPlan: effectivePlanId,
      subscriptionStatus: 'active',
      stripeSubscriptionId: subscription,
      isOnTrial: false,
      updatedAt: serverTimestamp()
    });
    
    // Create subscription billing record with proper customer tracking
    const periodStart = new Date();
    const periodEnd = new Date();
    periodEnd.setDate(periodEnd.getDate() + 30); // 30 days
    
    await setDoc(doc(db, 'realtorSubscriptions', firestoreHelpers.generateId()), {
      realtorId: realtor.id,
      userId: userId,
      userEmail: userEmail || session?.customer_details?.email,
      plan: effectivePlanId,
      status: 'active',
      monthlyPrice: tier?.monthlyPrice || 0,
      creditsPerMonth: tier?.creditsPerMonth || 0,
      stripeSubscriptionId: subscription,
      stripeCustomerId: sessionCustomerId,
      currentPeriodStart: periodStart,
      currentPeriodEnd: periodEnd,
      createdAt: serverTimestamp(),
      updatedAt: serverTimestamp()
    });
    
    // Add transaction record  
    await setDoc(doc(db, 'transactions', firestoreHelpers.generateId()), {
      realtorId: realtor.id,
      userId: userId,
      type: 'subscription_start',
      description: `${tier?.name} subscription started - ${initialCredits} credits`,
      amount: tier?.monthlyPrice || 0,
      credits: initialCredits,
      stripeSubscriptionId: subscription,
      createdAt: serverTimestamp()
    });
    
=======

    // Create transaction record
    await FirebaseDB.createDocument('realtorTransactions', {
      realtorUserId: userId,
      type: creditPackage.recurring ? 'subscription_purchase' : 'credit_purchase',
      description: `Purchased ${creditPackage.name} - ${creditsToAdd} credits`,
      creditsChange: creditsToAdd,
      runningBalance: newCredits,
      stripeSessionId: session.id,
      stripeSubscriptionId: subscription || null,
      amount: (session.amount_total || 0) / 100,
      creditPackageId: creditPackId,
      createdAt: new Date()
    });
    
  } catch (error) {
    // Log error but don't fail the webhook
>>>>>>> 14720fae
  }
}

async function handleSubscriptionCreated(subscription: Stripe.Subscription) {
<<<<<<< HEAD
  // This is usually handled in checkout.session.completed
  // But we can handle it here as a fallback
}

async function handleSubscriptionUpdated(subscription: Stripe.Subscription) {
  // Handle subscription changes (plan changes, status updates)
  if (!db) return;
  const subscriptionsQuery = query(
    collection(db, 'realtorSubscriptions'),
    where('stripeSubscriptionId', '==', subscription.id)
  );
  const subscriptionDocs = await getDocs(subscriptionsQuery);

  if (subscriptionDocs.empty) {
    return;
  }
=======
  // This is handled in checkout.session.completed for our new system
  // No additional action needed
}

async function handleSubscriptionUpdated(subscription: Stripe.Subscription) {
  try {
    // Find user with this subscription ID and update status
    // TODO: Add Firestore index on 'realtorData.stripeSubscriptionId' for scale
    const users = await FirebaseDB.queryDocuments<any>(
      'users',
      [{ field: 'realtorData.stripeSubscriptionId', operator: '==', value: subscription.id }],
      1 // Limit to 1 result since subscription IDs are unique
    );

    if (users.length === 0) {
      console.warn(`No user found for subscription ${subscription.id}`);
      return;
    }
>>>>>>> 14720fae

    const user = users[0];
    const updatedRealtorData = {
      ...user.realtorData || {},
      subscriptionStatus: subscription.status === 'active' ? 'active' : 'canceled',
      updatedAt: new Date()
    };

<<<<<<< HEAD
}

async function handleSubscriptionDeleted(subscription: Stripe.Subscription) {
  if (!db) {
    return;
  }
  
  // Handle subscription cancellation
  const subscriptionsQuery = query(
    collection(db, 'realtorSubscriptions'),
    where('stripeSubscriptionId', '==', subscription.id)
  );
  const subscriptionDocs = await getDocs(subscriptionsQuery);

  if (!subscriptionDocs.empty) {
    const subscriptionDoc = subscriptionDocs.docs[0];
    await updateDoc(doc(db, 'realtorSubscriptions', subscriptionDoc.id), {
      status: 'canceled',
      updatedAt: serverTimestamp()
=======
    await FirebaseDB.updateDocument('users', user.id, {
      realtorData: updatedRealtorData,
      updatedAt: new Date()
    });
  } catch (error) {
    console.error('Error in handleSubscriptionUpdated:', error);
    throw error;
  }
}

async function handleSubscriptionDeleted(subscription: Stripe.Subscription) {
  try {
    // Find user with this subscription ID and update status to canceled
    // TODO: Add Firestore index on 'realtorData.stripeSubscriptionId' for scale
    const users = await FirebaseDB.queryDocuments<any>(
      'users',
      [{ field: 'realtorData.stripeSubscriptionId', operator: '==', value: subscription.id }],
      1 // Limit to 1 result since subscription IDs are unique
    );

    if (users.length === 0) {
      console.warn(`No user found for subscription deletion ${subscription.id}`);
      return;
    }

    const user = users[0];
    const updatedRealtorData = {
      ...user.realtorData || {},
      subscriptionStatus: 'canceled',
      stripeSubscriptionId: null,
      updatedAt: new Date()
    };

    await FirebaseDB.updateDocument('users', user.id, {
      realtorData: updatedRealtorData,
      updatedAt: new Date()
>>>>>>> 14720fae
    });
  } catch (error) {
    console.error('Error in handleSubscriptionDeleted:', error);
    throw error;
  }
<<<<<<< HEAD

}

async function handlePaymentSucceeded(invoice: Stripe.Invoice) {
  // Handle successful recurring payments
  const subscriptionId = (invoice as any).subscription;
  
  if (!subscriptionId) return;

  // Find the subscription
  if (!db) return;
  const subscriptionsQuery = query(
    collection(db, 'realtorSubscriptions'),
    where('stripeSubscriptionId', '==', subscriptionId)
  );
  const subscriptionDocs = await getDocs(subscriptionsQuery);

  if (subscriptionDocs.empty) {
    return;
  }

  const subscription = subscriptionDocs.docs[0].data();
  const tier = PRICING_TIERS[subscription.plan];
  if (!tier) {
    return;
  }

  // Add monthly credits for subscription plans
  if (tier.creditsPerMonth > 0) {
    const realtorDoc = await getDoc(doc(db, 'realtors', subscription.realtorId));
    if (realtorDoc.exists()) {
      const realtorData = realtorDoc.data();
      await updateDoc(doc(db, 'realtors', subscription.realtorId), {
        credits: (realtorData.credits || 0) + tier.creditsPerMonth,
        updatedAt: serverTimestamp()
      });

=======
}

async function handlePaymentSucceeded(invoice: Stripe.Invoice) {
  try {
    const subscriptionId = (invoice as any).subscription;
    
    if (!subscriptionId) return;

    // Find user with this subscription ID
    // TODO: Add Firestore index on 'realtorData.stripeSubscriptionId' for scale
    const users = await FirebaseDB.queryDocuments<any>(
      'users',
      [{ field: 'realtorData.stripeSubscriptionId', operator: '==', value: subscriptionId }],
      1 // Limit to 1 result since subscription IDs are unique
    );

    if (users.length === 0) {
      console.warn(`No user found for payment success ${subscriptionId}`);
      return;
    }

    const user = users[0];
    const realtorData = user.realtorData || {};
    const creditPackId = realtorData.currentPlan;
    
    // Find the credit package to get credits
    const creditPackage = CREDIT_PACKAGES[creditPackId as keyof typeof CREDIT_PACKAGES];
    if (!creditPackage || !creditPackage.recurring) {
      return;
>>>>>>> 14720fae
    }

    // Add monthly credits for recurring subscriptions
    const currentCredits = realtorData.credits || 0;
    const newCredits = currentCredits + creditPackage.credits;

    const updatedRealtorData = {
      ...realtorData,
      credits: newCredits,
      lastRenewal: new Date(),
      updatedAt: new Date()
    };

    await FirebaseDB.updateDocument('users', user.id, {
      realtorData: updatedRealtorData,
      updatedAt: new Date()
    });

    // Create renewal transaction record
    await FirebaseDB.createDocument('realtorTransactions', {
      realtorUserId: user.id,
      type: 'subscription_renewal',
      description: `Monthly renewal - ${creditPackage.name} - ${creditPackage.credits} credits`,
      creditsChange: creditPackage.credits,
      runningBalance: newCredits,
      stripeInvoiceId: invoice.id,
      stripeSubscriptionId: subscriptionId,
      amount: (invoice.amount_paid || 0) / 100,
      creditPackageId: creditPackId,
      createdAt: new Date()
    });
  } catch (error) {
    console.error('Error in handlePaymentSucceeded:', error);
    throw error;
  }
}

async function handlePaymentFailed(invoice: Stripe.Invoice) {
<<<<<<< HEAD
  // Handle failed payments
  
  const subscriptionId = (invoice as any).subscription;
  if (subscriptionId) {
    // You might want to send an email notification here
  }
}

async function createOrUpdateSubscription(realtorId: string, planId: string, stripeSubscription: Stripe.Subscription, tier: typeof PRICING_TIERS[keyof typeof PRICING_TIERS]) {
  const subscriptionData = {
    realtorId,
    plan: planId,
    status: stripeSubscription.status === 'active' ? 'active' : 'canceled',
    monthlyPrice: tier.monthlyPrice,
    creditsPerMonth: tier.creditsPerMonth,
    stripeCustomerId: stripeSubscription.customer,
    stripeSubscriptionId: stripeSubscription.id,
    currentPeriodStart: new Date((stripeSubscription as any).current_period_start * 1000),
    currentPeriodEnd: new Date((stripeSubscription as any).current_period_end * 1000),
    updatedAt: serverTimestamp()
  };

  // Check if subscription already exists
  if (!db) return;
  const existingQuery = query(
    collection(db, 'realtorSubscriptions'),
    where('realtorId', '==', realtorId)
  );
  const existingDocs = await getDocs(existingQuery);

  if (!existingDocs.empty) {
    // Update existing subscription
    const existingDoc = existingDocs.docs[0];
    await updateDoc(doc(db, 'realtorSubscriptions', existingDoc.id), subscriptionData);
  } else {
    // Create new subscription
    const subscriptionId = doc(collection(db, 'realtorSubscriptions')).id;
    await setDoc(doc(db, 'realtorSubscriptions', subscriptionId), {
      id: subscriptionId,
      ...subscriptionData,
      createdAt: serverTimestamp()
=======
  try {
    const subscriptionId = (invoice as any).subscription;
    
    if (!subscriptionId) return;

    // Find user with this subscription and update status
    // TODO: Add Firestore index on 'realtorData.stripeSubscriptionId' for scale
    const users = await FirebaseDB.queryDocuments<any>(
      'users',
      [{ field: 'realtorData.stripeSubscriptionId', operator: '==', value: subscriptionId }],
      1 // Limit to 1 result since subscription IDs are unique
    );

    if (users.length === 0) {
      console.warn(`No user found for payment failure ${subscriptionId}`);
      return;
    }

    const user = users[0];
    const updatedRealtorData = {
      ...user.realtorData || {},
      subscriptionStatus: 'payment_failed',
      lastPaymentFailed: new Date(),
      updatedAt: new Date()
    };

    await FirebaseDB.updateDocument('users', user.id, {
      realtorData: updatedRealtorData,
      updatedAt: new Date()
>>>>>>> 14720fae
    });

    // Log the failed payment
    await FirebaseDB.createDocument('realtorTransactions', {
      realtorUserId: user.id,
      type: 'payment_failed',
      description: 'Monthly subscription payment failed',
      stripeInvoiceId: invoice.id,
      stripeSubscriptionId: subscriptionId,
      amount: (invoice.amount_due || 0) / 100,
      createdAt: new Date()
    });
  } catch (error) {
    console.error('Error in handlePaymentFailed:', error);
    throw error;
  }
}

// This function is no longer needed - all subscription logic is handled in the new system<|MERGE_RESOLUTION|>--- conflicted
+++ resolved
@@ -1,21 +1,4 @@
 import { NextRequest, NextResponse } from 'next/server';
-<<<<<<< HEAD
-import { 
-  doc, 
-  getDoc, 
-  setDoc, 
-  updateDoc, 
-  collection, 
-  query, 
-  where, 
-  getDocs,
-  serverTimestamp 
-} from 'firebase/firestore';
-import { db } from '@/lib/firebase';
-import { PRICING_TIERS } from '@/lib/pricing';
-import { firestoreHelpers } from '@/lib/firestore';
-=======
->>>>>>> 14720fae
 import { FirebaseDB } from '@/lib/firebase-db';
 import Stripe from 'stripe';
 
@@ -33,15 +16,6 @@
 };
 
 export async function POST(request: NextRequest) {
-<<<<<<< HEAD
-  if (!db) {
-    return NextResponse.json(
-      { error: 'Database not available' },
-      { status: 500 }
-    );
-  }
-=======
->>>>>>> 14720fae
 
   const body = await request.text();
   const signature = request.headers.get('stripe-signature');
@@ -103,81 +77,6 @@
 
 async function handleCheckoutCompleted(session: Stripe.Checkout.Session) {
   const { customer, subscription, metadata, mode } = session;
-<<<<<<< HEAD
-  const { userId, userEmail, planId, type, customerId, creditPackId, credits } = metadata || {};
-
-
-  // Handle credit purchase
-  if (creditPackId && credits && userId) {
-    try {
-      
-      // Get current user data
-      const userData = await FirebaseDB.getDocument('users', userId);
-      if (!userData) {
-        return;
-      }
-
-      // Add credits to realtor account
-      const currentCredits = (userData as any).realtorData?.credits || 0;
-      const newCredits = currentCredits + parseInt(credits);
-
-      const updatedRealtorData = {
-        ...(userData as any).realtorData || {},
-        credits: newCredits,
-        lastPurchase: new Date(),
-        updatedAt: new Date()
-      };
-
-      await FirebaseDB.updateDocument('users', userId, {
-        realtorData: updatedRealtorData,
-        updatedAt: new Date()
-      });
-
-      // Create transaction record
-      await FirebaseDB.createDocument('realtorTransactions', {
-        realtorUserId: userId,
-        type: 'credit_purchase',
-        description: `Purchased ${credits} credits via Stripe`,
-        creditsChange: parseInt(credits),
-        runningBalance: newCredits,
-        stripeSessionId: session.id,
-        amount: (session.amount_total || 0) / 100, // Convert from cents
-        createdAt: new Date()
-      });
-
-      
-    } catch (error) {
-    }
-    return;
-  }
-
-  if (!userId) {
-    return;
-  }
-
-  // For single credit purchases, default to payAsYouGo if planId missing
-  let effectivePlanId = planId;
-  if (!planId && (type === 'single_credit_purchase' || type === 'credit_purchase')) {
-    effectivePlanId = 'payAsYouGo';
-  }
-
-  const tier = PRICING_TIERS[effectivePlanId];
-  if (!tier && effectivePlanId) {
-    return;
-  }
-
-  // Find the realtor
-  if (!db) return;
-  const realtorsQuery = query(
-    collection(db, 'realtors'),
-    where('userId', '==', userId)
-  );
-  const realtorDocs = await getDocs(realtorsQuery);
-
-  if (realtorDocs.empty) {
-    return;
-  }
-=======
   const { userId, userEmail, creditPackId, credits } = metadata || {};
 
   if (!userId || !creditPackId) {
@@ -216,7 +115,6 @@
       updatedRealtorData.subscriptionStatus = 'active';
       updatedRealtorData.currentPlan = creditPackId;
     }
->>>>>>> 14720fae
 
     // Store Stripe customer ID if provided
     if (customer) {
@@ -227,155 +125,6 @@
       realtorData: updatedRealtorData,
       updatedAt: new Date()
     });
-<<<<<<< HEAD
-  }
-
-  if (mode === 'payment' && (type === 'credit_purchase' || type === 'single_credit_purchase')) {
-    // Handle one-time credit purchase (pay-as-you-go)
-    const creditsToAdd = metadata?.credits ? parseInt(metadata.credits) : (tier?.creditsPerMonth || 1);
-    
-    await updateDoc(doc(db, 'realtors', realtor.id), {
-      credits: (realtor.credits || 0) + creditsToAdd,
-      isOnTrial: false,
-      updatedAt: serverTimestamp()
-    });
-    
-    // Add transaction record
-    await setDoc(doc(db, 'transactions', firestoreHelpers.generateId()), {
-      realtorId: realtor.id,
-      userId: userId,
-      type: 'credit_purchase',
-      description: `Purchased ${creditsToAdd} credit${creditsToAdd > 1 ? 's' : ''}`,
-      amount: metadata?.amount ? parseInt(metadata.amount) : 300,
-      credits: creditsToAdd,
-      stripeSessionId: session?.id || 'unknown',
-      createdAt: serverTimestamp()
-    });
-    
-  } else if (mode === 'payment' && type === 'annual_purchase') {
-    // Handle annual package purchase - give all credits upfront
-    const annualCredits = tier.creditsPerMonth * 12; // All credits for the year
-    
-    await updateDoc(doc(db, 'realtors', realtor.id), {
-      credits: (realtor.credits || 0) + annualCredits,
-      currentPlan: effectivePlanId,
-      subscriptionStatus: 'active',
-      isOnTrial: false,
-      updatedAt: serverTimestamp()
-    });
-    
-    // Create annual subscription record
-    const yearStart = new Date();
-    const yearEnd = new Date();
-    yearEnd.setFullYear(yearEnd.getFullYear() + 1); // 1 year from now
-    
-    await setDoc(doc(db, 'realtorSubscriptions', firestoreHelpers.generateId()), {
-      realtorId: realtor.id,
-      userId: userId,
-      userEmail: userEmail || session?.customer_details?.email,
-      plan: effectivePlanId,
-      status: 'active',
-      monthlyPrice: tier?.monthlyPrice || 0,
-      creditsPerMonth: tier?.creditsPerMonth || 0,
-      currentPeriodStart: yearStart,
-      currentPeriodEnd: yearEnd,
-      isAnnual: true,
-      createdAt: serverTimestamp(),
-      updatedAt: serverTimestamp()
-    });
-    
-    // Add transaction record
-    await setDoc(doc(db, 'transactions', firestoreHelpers.generateId()), {
-      realtorId: realtor.id,
-      userId: userId,
-      type: 'annual_purchase',
-      description: `Annual ${tier.name} - ${annualCredits} credits`,
-      amount: tier.monthlyPrice * 12 * 0.5, // 50% discount for annual
-      credits: annualCredits,
-      stripeSessionId: session?.id || 'unknown',
-      createdAt: serverTimestamp()
-    });
-    
-  } else if (mode === 'payment' && type === 'monthly_purchase') {
-    // Handle monthly package purchase - give monthly credits
-    const monthlyCredits = tier.creditsPerMonth; 
-    
-    await updateDoc(doc(db, 'realtors', realtor.id), {
-      credits: (realtor.credits || 0) + monthlyCredits,
-      currentPlan: effectivePlanId,
-      subscriptionStatus: 'active',
-      isOnTrial: false,
-      updatedAt: serverTimestamp()
-    });
-    
-    // Create monthly subscription record
-    const monthStart = new Date();
-    const monthEnd = new Date();
-    monthEnd.setDate(monthEnd.getDate() + 30); // 30 days
-    
-    await setDoc(doc(db, 'realtorSubscriptions', firestoreHelpers.generateId()), {
-      realtorId: realtor.id,
-      userId: userId,
-      userEmail: userEmail || session?.customer_details?.email,
-      plan: effectivePlanId,
-      status: 'active',
-      monthlyPrice: tier?.monthlyPrice || 0,
-      creditsPerMonth: tier?.creditsPerMonth || 0,
-      currentPeriodStart: monthStart,
-      currentPeriodEnd: monthEnd,
-      isAnnual: false,
-      createdAt: serverTimestamp(),
-      updatedAt: serverTimestamp()
-    });
-    
-  } else if (mode === 'subscription' && subscription) {
-    // Handle subscription creation - give initial credits AND set up billing
-    const initialCredits = tier?.creditsPerMonth || 0;
-    
-    // Update realtor with credits and subscription info
-    await updateDoc(doc(db, 'realtors', realtor.id), {
-      credits: (realtor.credits || 0) + initialCredits,
-      currentPlan: effectivePlanId,
-      subscriptionStatus: 'active',
-      stripeSubscriptionId: subscription,
-      isOnTrial: false,
-      updatedAt: serverTimestamp()
-    });
-    
-    // Create subscription billing record with proper customer tracking
-    const periodStart = new Date();
-    const periodEnd = new Date();
-    periodEnd.setDate(periodEnd.getDate() + 30); // 30 days
-    
-    await setDoc(doc(db, 'realtorSubscriptions', firestoreHelpers.generateId()), {
-      realtorId: realtor.id,
-      userId: userId,
-      userEmail: userEmail || session?.customer_details?.email,
-      plan: effectivePlanId,
-      status: 'active',
-      monthlyPrice: tier?.monthlyPrice || 0,
-      creditsPerMonth: tier?.creditsPerMonth || 0,
-      stripeSubscriptionId: subscription,
-      stripeCustomerId: sessionCustomerId,
-      currentPeriodStart: periodStart,
-      currentPeriodEnd: periodEnd,
-      createdAt: serverTimestamp(),
-      updatedAt: serverTimestamp()
-    });
-    
-    // Add transaction record  
-    await setDoc(doc(db, 'transactions', firestoreHelpers.generateId()), {
-      realtorId: realtor.id,
-      userId: userId,
-      type: 'subscription_start',
-      description: `${tier?.name} subscription started - ${initialCredits} credits`,
-      amount: tier?.monthlyPrice || 0,
-      credits: initialCredits,
-      stripeSubscriptionId: subscription,
-      createdAt: serverTimestamp()
-    });
-    
-=======
 
     // Create transaction record
     await FirebaseDB.createDocument('realtorTransactions', {
@@ -393,29 +142,10 @@
     
   } catch (error) {
     // Log error but don't fail the webhook
->>>>>>> 14720fae
   }
 }
 
 async function handleSubscriptionCreated(subscription: Stripe.Subscription) {
-<<<<<<< HEAD
-  // This is usually handled in checkout.session.completed
-  // But we can handle it here as a fallback
-}
-
-async function handleSubscriptionUpdated(subscription: Stripe.Subscription) {
-  // Handle subscription changes (plan changes, status updates)
-  if (!db) return;
-  const subscriptionsQuery = query(
-    collection(db, 'realtorSubscriptions'),
-    where('stripeSubscriptionId', '==', subscription.id)
-  );
-  const subscriptionDocs = await getDocs(subscriptionsQuery);
-
-  if (subscriptionDocs.empty) {
-    return;
-  }
-=======
   // This is handled in checkout.session.completed for our new system
   // No additional action needed
 }
@@ -434,7 +164,6 @@
       console.warn(`No user found for subscription ${subscription.id}`);
       return;
     }
->>>>>>> 14720fae
 
     const user = users[0];
     const updatedRealtorData = {
@@ -443,27 +172,6 @@
       updatedAt: new Date()
     };
 
-<<<<<<< HEAD
-}
-
-async function handleSubscriptionDeleted(subscription: Stripe.Subscription) {
-  if (!db) {
-    return;
-  }
-  
-  // Handle subscription cancellation
-  const subscriptionsQuery = query(
-    collection(db, 'realtorSubscriptions'),
-    where('stripeSubscriptionId', '==', subscription.id)
-  );
-  const subscriptionDocs = await getDocs(subscriptionsQuery);
-
-  if (!subscriptionDocs.empty) {
-    const subscriptionDoc = subscriptionDocs.docs[0];
-    await updateDoc(doc(db, 'realtorSubscriptions', subscriptionDoc.id), {
-      status: 'canceled',
-      updatedAt: serverTimestamp()
-=======
     await FirebaseDB.updateDocument('users', user.id, {
       realtorData: updatedRealtorData,
       updatedAt: new Date()
@@ -500,51 +208,11 @@
     await FirebaseDB.updateDocument('users', user.id, {
       realtorData: updatedRealtorData,
       updatedAt: new Date()
->>>>>>> 14720fae
     });
   } catch (error) {
     console.error('Error in handleSubscriptionDeleted:', error);
     throw error;
   }
-<<<<<<< HEAD
-
-}
-
-async function handlePaymentSucceeded(invoice: Stripe.Invoice) {
-  // Handle successful recurring payments
-  const subscriptionId = (invoice as any).subscription;
-  
-  if (!subscriptionId) return;
-
-  // Find the subscription
-  if (!db) return;
-  const subscriptionsQuery = query(
-    collection(db, 'realtorSubscriptions'),
-    where('stripeSubscriptionId', '==', subscriptionId)
-  );
-  const subscriptionDocs = await getDocs(subscriptionsQuery);
-
-  if (subscriptionDocs.empty) {
-    return;
-  }
-
-  const subscription = subscriptionDocs.docs[0].data();
-  const tier = PRICING_TIERS[subscription.plan];
-  if (!tier) {
-    return;
-  }
-
-  // Add monthly credits for subscription plans
-  if (tier.creditsPerMonth > 0) {
-    const realtorDoc = await getDoc(doc(db, 'realtors', subscription.realtorId));
-    if (realtorDoc.exists()) {
-      const realtorData = realtorDoc.data();
-      await updateDoc(doc(db, 'realtors', subscription.realtorId), {
-        credits: (realtorData.credits || 0) + tier.creditsPerMonth,
-        updatedAt: serverTimestamp()
-      });
-
-=======
 }
 
 async function handlePaymentSucceeded(invoice: Stripe.Invoice) {
@@ -574,7 +242,6 @@
     const creditPackage = CREDIT_PACKAGES[creditPackId as keyof typeof CREDIT_PACKAGES];
     if (!creditPackage || !creditPackage.recurring) {
       return;
->>>>>>> 14720fae
     }
 
     // Add monthly credits for recurring subscriptions
@@ -613,49 +280,6 @@
 }
 
 async function handlePaymentFailed(invoice: Stripe.Invoice) {
-<<<<<<< HEAD
-  // Handle failed payments
-  
-  const subscriptionId = (invoice as any).subscription;
-  if (subscriptionId) {
-    // You might want to send an email notification here
-  }
-}
-
-async function createOrUpdateSubscription(realtorId: string, planId: string, stripeSubscription: Stripe.Subscription, tier: typeof PRICING_TIERS[keyof typeof PRICING_TIERS]) {
-  const subscriptionData = {
-    realtorId,
-    plan: planId,
-    status: stripeSubscription.status === 'active' ? 'active' : 'canceled',
-    monthlyPrice: tier.monthlyPrice,
-    creditsPerMonth: tier.creditsPerMonth,
-    stripeCustomerId: stripeSubscription.customer,
-    stripeSubscriptionId: stripeSubscription.id,
-    currentPeriodStart: new Date((stripeSubscription as any).current_period_start * 1000),
-    currentPeriodEnd: new Date((stripeSubscription as any).current_period_end * 1000),
-    updatedAt: serverTimestamp()
-  };
-
-  // Check if subscription already exists
-  if (!db) return;
-  const existingQuery = query(
-    collection(db, 'realtorSubscriptions'),
-    where('realtorId', '==', realtorId)
-  );
-  const existingDocs = await getDocs(existingQuery);
-
-  if (!existingDocs.empty) {
-    // Update existing subscription
-    const existingDoc = existingDocs.docs[0];
-    await updateDoc(doc(db, 'realtorSubscriptions', existingDoc.id), subscriptionData);
-  } else {
-    // Create new subscription
-    const subscriptionId = doc(collection(db, 'realtorSubscriptions')).id;
-    await setDoc(doc(db, 'realtorSubscriptions', subscriptionId), {
-      id: subscriptionId,
-      ...subscriptionData,
-      createdAt: serverTimestamp()
-=======
   try {
     const subscriptionId = (invoice as any).subscription;
     
@@ -685,7 +309,6 @@
     await FirebaseDB.updateDocument('users', user.id, {
       realtorData: updatedRealtorData,
       updatedAt: new Date()
->>>>>>> 14720fae
     });
 
     // Log the failed payment
