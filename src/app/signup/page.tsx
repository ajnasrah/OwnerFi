--- conflicted
+++ resolved
@@ -57,21 +57,6 @@
         return;
       }
 
-<<<<<<< HEAD
-      // Auto-sign in after successful registration
-      await new Promise(resolve => setTimeout(resolve, 500));
-      
-      const signInResult = await signIn('credentials', {
-        email: formData.email,
-        password: formData.password,
-        redirect: false,
-      });
-
-      if (signInResult?.error) {
-        router.push('/auth/signin');
-      } else {
-        router.push('/dashboard/setup');
-=======
       if (!data.success) {
         setError('Account creation failed. Please try again.');
         setLoading(false);
@@ -100,7 +85,6 @@
         }
 
         signInAttempts++;
->>>>>>> 14720fae
       }
 
       // All attempts failed - account created but auto-signin didn't work
@@ -121,11 +105,7 @@
   };
 
   return (
-<<<<<<< HEAD
-    <div className="min-h-screen bg-slate-900">
-=======
     <div className="min-h-screen bg-slate-900" style={{zoom: '0.8'}}>
->>>>>>> 14720fae
       {/* Dark Header */}
       <header className="bg-slate-800/50 backdrop-blur-lg border-b border-slate-700/50 px-6 py-4">
         <div className="flex items-center justify-between">
@@ -146,20 +126,12 @@
         </div>
       </header>
 
-<<<<<<< HEAD
-      <div className="max-w-md mx-auto pt-8 pb-12 px-6">
-        <div className="bg-slate-800/50 backdrop-blur-lg border border-slate-700/50 rounded-2xl p-8">
-          <div className="text-center mb-8">
-            <h1 className="text-3xl font-bold text-white mb-3">Find your home</h1>
-            <p className="text-slate-300 font-normal">Join thousands who found homes through owner financing</p>
-=======
       <div className="flex flex-col justify-center px-6" style={{height: 'calc(100vh - 80px)'}}>
         <div className="max-w-md mx-auto w-full">
         <div className="bg-slate-800/50 backdrop-blur-lg border border-slate-700/50 rounded-2xl p-8">
           <div className="text-center mb-8">
             <h1 className="text-3xl font-bold text-white mb-3">Find your home</h1>
             <p className="text-white font-normal">Join thousands who found homes through owner financing</p>
->>>>>>> 14720fae
           </div>
 
           {error && (
@@ -170,11 +142,7 @@
 
           <form onSubmit={handleSubmit} className="space-y-6">
             <div>
-<<<<<<< HEAD
-              <label className="block text-sm font-semibold text-slate-300 mb-3">Full name</label>
-=======
               <label className="block text-sm font-semibold text-white mb-3">Full name</label>
->>>>>>> 14720fae
               <input
                 type="text"
                 required
@@ -186,11 +154,7 @@
             </div>
 
             <div>
-<<<<<<< HEAD
-              <label className="block text-sm font-semibold text-slate-300 mb-3">Email address</label>
-=======
               <label className="block text-sm font-semibold text-white mb-3">Email address</label>
->>>>>>> 14720fae
               <input
                 type="email"
                 required
@@ -202,11 +166,7 @@
             </div>
 
             <div>
-<<<<<<< HEAD
-              <label className="block text-sm font-semibold text-slate-300 mb-3">Phone number</label>
-=======
               <label className="block text-sm font-semibold text-white mb-3">Phone number</label>
->>>>>>> 14720fae
               <input
                 type="tel"
                 required
@@ -218,11 +178,7 @@
             </div>
 
             <div>
-<<<<<<< HEAD
-              <label className="block text-sm font-semibold text-slate-300 mb-3">Password</label>
-=======
               <label className="block text-sm font-semibold text-white mb-3">Password</label>
->>>>>>> 14720fae
               <input
                 type="password"
                 required
@@ -234,11 +190,7 @@
             </div>
 
             <div>
-<<<<<<< HEAD
-              <label className="block text-sm font-semibold text-slate-300 mb-3">Confirm password</label>
-=======
               <label className="block text-sm font-semibold text-white mb-3">Confirm password</label>
->>>>>>> 14720fae
               <input
                 type="password"
                 required
@@ -251,11 +203,7 @@
 
             <div className="bg-emerald-500/10 border border-emerald-400/30 rounded-xl p-4">
               <h3 className="font-bold text-white mb-3">What you get:</h3>
-<<<<<<< HEAD
-              <ul className="space-y-2 text-sm text-slate-300">
-=======
               <ul className="space-y-2 text-sm text-white">
->>>>>>> 14720fae
                 <li className="flex items-center">
                   <div className="w-2 h-2 bg-emerald-400 rounded-full mr-3"></div>
                   Direct access to owner-financed homes
@@ -270,7 +218,6 @@
                 </li>
               </ul>
             </div>
-<<<<<<< HEAD
 
             <button
               type="submit"
@@ -281,39 +228,12 @@
             </button>
           </form>
 
-          <div className="mt-8 text-center">
-            <p className="text-slate-400">
-=======
-
-            <button
-              type="submit"
-              disabled={loading}
-              className="w-full bg-gradient-to-r from-emerald-500 to-emerald-600 hover:from-emerald-400 hover:to-emerald-500 text-white py-4 px-6 rounded-xl font-semibold text-lg transition-all duration-300 hover:scale-105 shadow-2xl shadow-emerald-500/25 disabled:opacity-50 disabled:cursor-not-allowed"
-            >
-              {loading ? 'Creating account...' : 'Create account'}
-            </button>
-          </form>
-
           <div className="mt-8 text-center space-y-4">
             <p className="text-white">
->>>>>>> 14720fae
               Already have an account?{' '}
               <Link href="/auth/signin" className="text-emerald-400 hover:text-emerald-300 font-semibold transition-colors">
                 Sign In
               </Link>
-<<<<<<< HEAD
-            </p>
-          </div>
-
-          <div className="mt-4 text-center">
-            <p className="text-sm text-slate-500">
-              Real estate professional?{' '}
-              <Link href="/realtor-signup" className="text-blue-400 hover:text-blue-300 font-semibold transition-colors">
-                Join as a Realtor
-              </Link>
-            </p>
-          </div>
-=======
             </p>
             <p className="text-sm text-white">
               Real estate professional?{' '}
@@ -323,7 +243,6 @@
             </p>
           </div>
         </div>
->>>>>>> 14720fae
         </div>
       </div>
     </div>
